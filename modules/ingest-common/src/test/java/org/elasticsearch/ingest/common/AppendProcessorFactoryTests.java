/*
 * Licensed to Elasticsearch under one or more contributor
 * license agreements. See the NOTICE file distributed with
 * this work for additional information regarding copyright
 * ownership. Elasticsearch licenses this file to you under
 * the Apache License, Version 2.0 (the "License"); you may
 * not use this file except in compliance with the License.
 * You may obtain a copy of the License at
 *
 *    http://www.apache.org/licenses/LICENSE-2.0
 *
 * Unless required by applicable law or agreed to in writing,
 * software distributed under the License is distributed on an
 * "AS IS" BASIS, WITHOUT WARRANTIES OR CONDITIONS OF ANY
 * KIND, either express or implied.  See the License for the
 * specific language governing permissions and limitations
 * under the License.
 */

package org.elasticsearch.ingest.common;

import org.elasticsearch.ElasticsearchParseException;
import org.elasticsearch.ingest.TestTemplateService;
import org.elasticsearch.test.ESTestCase;
import org.junit.Before;

import java.util.Arrays;
import java.util.Collections;
import java.util.HashMap;
import java.util.Map;

import static org.hamcrest.CoreMatchers.equalTo;

public class AppendProcessorFactoryTests extends ESTestCase {

    private AppendProcessor.Factory factory;

    @Before
    public void init() {
        factory = new AppendProcessor.Factory(TestTemplateService.instance());
    }

    public void testCreate() throws Exception {
        Map<String, Object> config = new HashMap<>();
        config.put("field", "field1");
        Object value;
        if (randomBoolean()) {
            value = "value1";
        } else {
            value = Arrays.asList("value1", "value2", "value3");
        }
        config.put("value", value);
        String processorTag = randomAsciiOfLength(10);
<<<<<<< HEAD
        config.put(AbstractProcessorFactory.TAG_KEY, processorTag);
        AppendProcessor appendProcessor = factory.create(null, config);
=======
        AppendProcessor appendProcessor = factory.create(processorTag, config);
>>>>>>> d24cc65c
        assertThat(appendProcessor.getTag(), equalTo(processorTag));
        assertThat(appendProcessor.getField().execute(Collections.emptyMap()), equalTo("field1"));
        assertThat(appendProcessor.getValue().copyAndResolve(Collections.emptyMap()), equalTo(value));
    }

    public void testCreateNoFieldPresent() throws Exception {
        Map<String, Object> config = new HashMap<>();
        config.put("value", "value1");
        try {
            factory.create(null, config);
            fail("factory create should have failed");
        } catch(ElasticsearchParseException e) {
            assertThat(e.getMessage(), equalTo("[field] required property is missing"));
        }
    }

    public void testCreateNoValuePresent() throws Exception {
        Map<String, Object> config = new HashMap<>();
        config.put("field", "field1");
        try {
            factory.create(null, config);
            fail("factory create should have failed");
        } catch(ElasticsearchParseException e) {
            assertThat(e.getMessage(), equalTo("[value] required property is missing"));
        }
    }

    public void testCreateNullValue() throws Exception {
        Map<String, Object> config = new HashMap<>();
        config.put("field", "field1");
        config.put("value", null);
        try {
            factory.create(null, config);
            fail("factory create should have failed");
        } catch(ElasticsearchParseException e) {
            assertThat(e.getMessage(), equalTo("[value] required property is missing"));
        }
    }
}<|MERGE_RESOLUTION|>--- conflicted
+++ resolved
@@ -51,12 +51,7 @@
         }
         config.put("value", value);
         String processorTag = randomAsciiOfLength(10);
-<<<<<<< HEAD
-        config.put(AbstractProcessorFactory.TAG_KEY, processorTag);
-        AppendProcessor appendProcessor = factory.create(null, config);
-=======
-        AppendProcessor appendProcessor = factory.create(processorTag, config);
->>>>>>> d24cc65c
+        AppendProcessor appendProcessor = factory.create(null, processorTag, config);
         assertThat(appendProcessor.getTag(), equalTo(processorTag));
         assertThat(appendProcessor.getField().execute(Collections.emptyMap()), equalTo("field1"));
         assertThat(appendProcessor.getValue().copyAndResolve(Collections.emptyMap()), equalTo(value));
@@ -66,7 +61,7 @@
         Map<String, Object> config = new HashMap<>();
         config.put("value", "value1");
         try {
-            factory.create(null, config);
+            factory.create(null, null, config);
             fail("factory create should have failed");
         } catch(ElasticsearchParseException e) {
             assertThat(e.getMessage(), equalTo("[field] required property is missing"));
@@ -77,7 +72,7 @@
         Map<String, Object> config = new HashMap<>();
         config.put("field", "field1");
         try {
-            factory.create(null, config);
+            factory.create(null, null, config);
             fail("factory create should have failed");
         } catch(ElasticsearchParseException e) {
             assertThat(e.getMessage(), equalTo("[value] required property is missing"));
@@ -89,7 +84,7 @@
         config.put("field", "field1");
         config.put("value", null);
         try {
-            factory.create(null, config);
+            factory.create(null, null, config);
             fail("factory create should have failed");
         } catch(ElasticsearchParseException e) {
             assertThat(e.getMessage(), equalTo("[value] required property is missing"));
