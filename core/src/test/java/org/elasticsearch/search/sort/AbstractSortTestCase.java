/*
 * Licensed to Elasticsearch under one or more contributor
 * license agreements. See the NOTICE file distributed with
 * this work for additional information regarding copyright
 * ownership. Elasticsearch licenses this file to you under
 * the Apache License, Version 2.0 (the "License"); you may
 * not use this file except in compliance with the License.
 * You may obtain a copy of the License at
 *
 *    http://www.apache.org/licenses/LICENSE-2.0
 *
 * Unless required by applicable law or agreed to in writing,
 * software distributed under the License is distributed on an
 * "AS IS" BASIS, WITHOUT WARRANTIES OR CONDITIONS OF ANY
 * KIND, either express or implied.  See the License for the
 * specific language governing permissions and limitations
 * under the License.
 */

package org.elasticsearch.search.sort;

import org.elasticsearch.common.ParsingException;
import org.elasticsearch.common.io.stream.BytesStreamOutput;
import org.elasticsearch.common.io.stream.NamedWriteableAwareStreamInput;
import org.elasticsearch.common.io.stream.NamedWriteableRegistry;
import org.elasticsearch.common.io.stream.StreamInput;
import org.elasticsearch.common.settings.Settings;
import org.elasticsearch.common.xcontent.ToXContent;
import org.elasticsearch.common.xcontent.XContentBuilder;
import org.elasticsearch.common.xcontent.XContentFactory;
import org.elasticsearch.common.xcontent.XContentHelper;
import org.elasticsearch.common.xcontent.XContentParser;
import org.elasticsearch.common.xcontent.XContentType;
import org.elasticsearch.index.query.QueryParseContext;
import org.elasticsearch.indices.query.IndicesQueriesRegistry;
import org.elasticsearch.search.SearchModule;
import org.elasticsearch.test.ESTestCase;
import org.junit.AfterClass;
import org.junit.BeforeClass;

import java.io.IOException;

import static org.hamcrest.Matchers.equalTo;
import static org.hamcrest.Matchers.not;

public abstract class AbstractSortTestCase<T extends SortBuilder & SortBuilderParser<T>> extends ESTestCase {

    protected static NamedWriteableRegistry namedWriteableRegistry;

    private static final int NUMBER_OF_TESTBUILDERS = 20;
    static IndicesQueriesRegistry indicesQueriesRegistry;

    @BeforeClass
    public static void init() {
        namedWriteableRegistry = new NamedWriteableRegistry();
        namedWriteableRegistry.registerPrototype(SortBuilder.class, GeoDistanceSortBuilder.PROTOTYPE);
        namedWriteableRegistry.registerPrototype(SortBuilder.class, ScoreSortBuilder.PROTOTYPE);
<<<<<<< HEAD
        namedWriteableRegistry.registerPrototype(SortBuilder.class, ScriptSortBuilder.PROTOTYPE);
=======
        namedWriteableRegistry.registerPrototype(SortBuilder.class, FieldSortBuilder.PROTOTYPE);
>>>>>>> 4b5783bd
        indicesQueriesRegistry = new SearchModule(Settings.EMPTY, namedWriteableRegistry).buildQueryParserRegistry();
    }

    @AfterClass
    public static void afterClass() throws Exception {
        namedWriteableRegistry = null;
    }

    /** Returns random sort that is put under test */
    protected abstract T createTestItem();

    /** Returns mutated version of original so the returned sort is different in terms of equals/hashcode */
    protected abstract T mutate(T original) throws IOException;

    /**
     * Test that creates new sort from a random test sort and checks both for equality
     */
    public void testFromXContent() throws IOException {
        for (int runs = 0; runs < NUMBER_OF_TESTBUILDERS; runs++) {
            T testItem = createTestItem();

            XContentBuilder builder = XContentFactory.contentBuilder(randomFrom(XContentType.values()));
            if (randomBoolean()) {
                builder.prettyPrint();
            }
            builder.startObject();
            testItem.toXContent(builder, ToXContent.EMPTY_PARAMS);
            builder.endObject();

            XContentParser itemParser = XContentHelper.createParser(builder.bytes());
            ParsingException except = new ParsingException(itemParser.getTokenLocation(), "mytext", itemParser.getTokenLocation());
            System.out.println(except.getMessage());
            itemParser.nextToken();

            /*
             * filter out name of sort, or field name to sort on for element fieldSort
             */
            itemParser.nextToken();
            String elementName = itemParser.currentName();
            itemParser.nextToken();

            QueryParseContext context = new QueryParseContext(indicesQueriesRegistry);
            context.reset(itemParser);
            SortBuilder parsedItem = testItem.fromXContent(context, elementName);
            assertNotSame(testItem, parsedItem);
            assertEquals(testItem, parsedItem);
            assertEquals(testItem.hashCode(), parsedItem.hashCode());
        }
    }

    /**
     * Test serialization and deserialization of the test sort.
     */
    public void testSerialization() throws IOException {
        for (int runs = 0; runs < NUMBER_OF_TESTBUILDERS; runs++) {
            T testsort = createTestItem();
            T deserializedsort = copyItem(testsort);
            assertEquals(testsort, deserializedsort);
            assertEquals(testsort.hashCode(), deserializedsort.hashCode());
            assertNotSame(testsort, deserializedsort);
        }
    }

    /**
     * Test equality and hashCode properties
     */
    public void testEqualsAndHashcode() throws IOException {
        for (int runs = 0; runs < NUMBER_OF_TESTBUILDERS; runs++) {
            T firstsort = createTestItem();
            assertFalse("sort is equal to null", firstsort.equals(null));
            assertFalse("sort is equal to incompatible type", firstsort.equals(""));
            assertTrue("sort is not equal to self", firstsort.equals(firstsort));
            assertThat("same sort's hashcode returns different values if called multiple times", firstsort.hashCode(),
                    equalTo(firstsort.hashCode()));
            assertThat("different sorts should not be equal", mutate(firstsort), not(equalTo(firstsort)));
            assertThat("different sorts should have different hashcode", mutate(firstsort).hashCode(), not(equalTo(firstsort.hashCode())));

            T secondsort = copyItem(firstsort);
            assertTrue("sort is not equal to self", secondsort.equals(secondsort));
            assertTrue("sort is not equal to its copy", firstsort.equals(secondsort));
            assertTrue("equals is not symmetric", secondsort.equals(firstsort));
            assertThat("sort copy's hashcode is different from original hashcode", secondsort.hashCode(), equalTo(firstsort.hashCode()));

            T thirdsort = copyItem(secondsort);
            assertTrue("sort is not equal to self", thirdsort.equals(thirdsort));
            assertTrue("sort is not equal to its copy", secondsort.equals(thirdsort));
            assertThat("sort copy's hashcode is different from original hashcode", secondsort.hashCode(), equalTo(thirdsort.hashCode()));
            assertTrue("equals is not transitive", firstsort.equals(thirdsort));
            assertThat("sort copy's hashcode is different from original hashcode", firstsort.hashCode(), equalTo(thirdsort.hashCode()));
            assertTrue("equals is not symmetric", thirdsort.equals(secondsort));
            assertTrue("equals is not symmetric", thirdsort.equals(firstsort));
        }
    }

    @SuppressWarnings("unchecked")
    protected T copyItem(T original) throws IOException {
        try (BytesStreamOutput output = new BytesStreamOutput()) {
            original.writeTo(output);
            try (StreamInput in = new NamedWriteableAwareStreamInput(StreamInput.wrap(output.bytes()), namedWriteableRegistry)) {
                T prototype = (T) namedWriteableRegistry.getPrototype(SortBuilder.class,
                        original.getWriteableName());
                T copy = (T) prototype.readFrom(in);
                return copy;
            }
        }
    }
}<|MERGE_RESOLUTION|>--- conflicted
+++ resolved
@@ -55,11 +55,8 @@
         namedWriteableRegistry = new NamedWriteableRegistry();
         namedWriteableRegistry.registerPrototype(SortBuilder.class, GeoDistanceSortBuilder.PROTOTYPE);
         namedWriteableRegistry.registerPrototype(SortBuilder.class, ScoreSortBuilder.PROTOTYPE);
-<<<<<<< HEAD
         namedWriteableRegistry.registerPrototype(SortBuilder.class, ScriptSortBuilder.PROTOTYPE);
-=======
         namedWriteableRegistry.registerPrototype(SortBuilder.class, FieldSortBuilder.PROTOTYPE);
->>>>>>> 4b5783bd
         indicesQueriesRegistry = new SearchModule(Settings.EMPTY, namedWriteableRegistry).buildQueryParserRegistry();
     }
 
