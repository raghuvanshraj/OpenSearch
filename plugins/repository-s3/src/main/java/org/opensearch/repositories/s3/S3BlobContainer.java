/*
 * SPDX-License-Identifier: Apache-2.0
 *
 * The OpenSearch Contributors require contributions made to
 * this file be licensed under the Apache-2.0 license or a
 * compatible open source license.
 */

/*
 * Licensed to Elasticsearch under one or more contributor
 * license agreements. See the NOTICE file distributed with
 * this work for additional information regarding copyright
 * ownership. Elasticsearch licenses this file to you under
 * the Apache License, Version 2.0 (the "License"); you may
 * not use this file except in compliance with the License.
 * You may obtain a copy of the License at
 *
 *    http://www.apache.org/licenses/LICENSE-2.0
 *
 * Unless required by applicable law or agreed to in writing,
 * software distributed under the License is distributed on an
 * "AS IS" BASIS, WITHOUT WARRANTIES OR CONDITIONS OF ANY
 * KIND, either express or implied.  See the License for the
 * specific language governing permissions and limitations
 * under the License.
 */

/*
 * Modifications Copyright OpenSearch Contributors. See
 * GitHub history for details.
 */

package org.opensearch.repositories.s3;

import org.apache.logging.log4j.LogManager;
import org.apache.logging.log4j.Logger;
import org.apache.logging.log4j.message.ParameterizedMessage;
import org.opensearch.ExceptionsHelper;
import org.opensearch.common.Nullable;
import org.opensearch.common.SetOnce;
import org.opensearch.common.Strings;
import org.opensearch.common.blobstore.BlobContainer;
import org.opensearch.common.blobstore.BlobMetadata;
import org.opensearch.common.blobstore.BlobPath;
import org.opensearch.common.blobstore.BlobStoreException;
import org.opensearch.common.blobstore.DeleteResult;
import org.opensearch.common.blobstore.support.AbstractBlobContainer;
import org.opensearch.common.blobstore.support.PlainBlobMetadata;
import org.opensearch.common.collect.Tuple;
import org.opensearch.common.unit.ByteSizeUnit;
import org.opensearch.common.unit.ByteSizeValue;
import software.amazon.awssdk.core.exception.SdkException;
import software.amazon.awssdk.core.sync.RequestBody;
import software.amazon.awssdk.services.s3.model.AbortMultipartUploadRequest;
import software.amazon.awssdk.services.s3.model.CommonPrefix;
import software.amazon.awssdk.services.s3.model.CompleteMultipartUploadRequest;
import software.amazon.awssdk.services.s3.model.CompletedMultipartUpload;
import software.amazon.awssdk.services.s3.model.CompletedPart;
import software.amazon.awssdk.services.s3.model.CreateMultipartUploadRequest;
import software.amazon.awssdk.services.s3.model.Delete;
import software.amazon.awssdk.services.s3.model.DeleteObjectsRequest;
import software.amazon.awssdk.services.s3.model.DeleteObjectsResponse;
import software.amazon.awssdk.services.s3.model.HeadObjectRequest;
import software.amazon.awssdk.services.s3.model.ListObjectsV2Request;
import software.amazon.awssdk.services.s3.model.ListObjectsV2Response;
import software.amazon.awssdk.services.s3.model.NoSuchKeyException;
import software.amazon.awssdk.services.s3.model.ObjectIdentifier;
import software.amazon.awssdk.services.s3.model.PutObjectRequest;
import software.amazon.awssdk.services.s3.model.S3Error;
import software.amazon.awssdk.services.s3.model.ServerSideEncryption;
import software.amazon.awssdk.services.s3.model.UploadPartRequest;
import software.amazon.awssdk.services.s3.model.UploadPartResponse;
import software.amazon.awssdk.services.s3.paginators.ListObjectsV2Iterable;

import java.io.ByteArrayInputStream;
import java.io.IOException;
import java.io.InputStream;
import java.util.ArrayList;
import java.util.HashSet;
import java.util.List;
import java.util.Map;
import java.util.Set;
import java.util.concurrent.atomic.AtomicLong;
import java.util.function.Function;
import java.util.stream.Collectors;

import static org.opensearch.repositories.s3.S3Repository.MAX_FILE_SIZE;
import static org.opensearch.repositories.s3.S3Repository.MAX_FILE_SIZE_USING_MULTIPART;
import static org.opensearch.repositories.s3.S3Repository.MIN_PART_SIZE_USING_MULTIPART;

// TODO Client side metrics collection is not supported in the v2 SDK yet, need to check further
class S3BlobContainer extends AbstractBlobContainer {

    private static final Logger logger = LogManager.getLogger(S3BlobContainer.class);

    /**
     * Maximum number of deletes in a {@link DeleteObjectsRequest}.
     * @see <a href="https://docs.aws.amazon.com/AmazonS3/latest/API/multiobjectdeleteapi.html">S3 Documentation</a>.
     */
    private static final int MAX_BULK_DELETES = 1000;

    private final S3BlobStore blobStore;
    private final String keyPath;

    S3BlobContainer(BlobPath path, S3BlobStore blobStore) {
        super(path);
        this.blobStore = blobStore;
        this.keyPath = path.buildAsString();
    }

    @Override
    public boolean blobExists(String blobName) {
        try (AmazonS3Reference clientReference = blobStore.clientReference()) {
            SocketAccess.doPrivileged(
                () -> clientReference.get()
                    .headObject(HeadObjectRequest.builder().bucket(blobStore.bucket()).key(buildKey(blobName)).build())
            );
            return true;
        } catch (NoSuchKeyException e) {
            // TODO need to check if this works
            return false;
        } catch (final Exception e) {
            throw new BlobStoreException("Failed to check if blob [" + blobName + "] exists", e);
        }
    }

    @Override
    public InputStream readBlob(String blobName) throws IOException {
        return new S3RetryingInputStream(blobStore, buildKey(blobName));
    }

    @Override
    public InputStream readBlob(String blobName, long position, long length) throws IOException {
        if (position < 0L) {
            throw new IllegalArgumentException("position must be non-negative");
        }
        if (length < 0) {
            throw new IllegalArgumentException("length must be non-negative");
        }
        if (length == 0) {
            return new ByteArrayInputStream(new byte[0]);
        } else {
            return new S3RetryingInputStream(blobStore, buildKey(blobName), position, Math.addExact(position, length - 1));
        }
    }

    @Override
    public long readBlobPreferredLength() {
        // This container returns streams that must be fully consumed, so we tell consumers to make bounded requests.
        return new ByteSizeValue(32, ByteSizeUnit.MB).getBytes();
    }

    /**
     * This implementation ignores the failIfAlreadyExists flag as the S3 API has no way to enforce this due to its weak consistency model.
     */
    @Override
    public void writeBlob(String blobName, InputStream inputStream, long blobSize, boolean failIfAlreadyExists) throws IOException {
        assert inputStream.markSupported() : "No mark support on inputStream breaks the S3 SDK's ability to retry requests";
        SocketAccess.doPrivilegedIOException(() -> {
            if (blobSize <= getLargeBlobThresholdInBytes()) {
                executeSingleUpload(blobStore, buildKey(blobName), inputStream, blobSize);
            } else {
                executeMultipartUpload(blobStore, buildKey(blobName), inputStream, blobSize);
            }
            return null;
        });
    }

    // package private for testing
    long getLargeBlobThresholdInBytes() {
        return blobStore.bufferSizeInBytes();
    }

    @Override
    public void writeBlobAtomic(String blobName, InputStream inputStream, long blobSize, boolean failIfAlreadyExists) throws IOException {
        writeBlob(blobName, inputStream, blobSize, failIfAlreadyExists);
    }

    @Override
    public DeleteResult delete() throws IOException {
        final AtomicLong deletedBlobs = new AtomicLong();
        final AtomicLong deletedBytes = new AtomicLong();
        try (AmazonS3Reference clientReference = blobStore.clientReference()) {
            ListObjectsV2Iterable listObjectsIterable = SocketAccess.doPrivileged(
                () -> clientReference.get()
                    .listObjectsV2Paginator(ListObjectsV2Request.builder().bucket(blobStore.bucket()).prefix(keyPath).build())
            );

            List<String> blobsToDelete = new ArrayList<>();
            while (listObjectsIterable.stream().iterator().hasNext()) {
                ListObjectsV2Response listObjectsResponse = listObjectsIterable.stream().iterator().next();
                blobsToDelete.addAll(listObjectsResponse.contents().stream().map(s3Object -> {
                    deletedBlobs.incrementAndGet();
                    deletedBytes.addAndGet(s3Object.size());

                    return s3Object.key();
                }).collect(Collectors.toList()));
            }

            blobsToDelete.add(keyPath);
            doDeleteBlobs(blobsToDelete, false);
        } catch (SdkException e) {
            throw new IOException("Exception when deleting blob container [" + keyPath + "]", e);
        }

        return new DeleteResult(deletedBlobs.get(), deletedBytes.get());
    }

    @Override
    public void deleteBlobsIgnoringIfNotExists(List<String> blobNames) throws IOException {
        doDeleteBlobs(blobNames, true);
    }

    private void doDeleteBlobs(List<String> blobNames, boolean relative) throws IOException {
        if (blobNames.isEmpty()) {
            return;
        }
        final Set<String> outstanding;
        if (relative) {
            outstanding = blobNames.stream().map(this::buildKey).collect(Collectors.toSet());
        } else {
            outstanding = new HashSet<>(blobNames);
        }
        try (AmazonS3Reference clientReference = blobStore.clientReference()) {
            // S3 API only allows 1k blobs per delete so we split up the given blobs into requests of max. 1k deletes
            final List<DeleteObjectsRequest> deleteRequests = new ArrayList<>();
            final List<String> partition = new ArrayList<>();
            for (String key : outstanding) {
                partition.add(key);
                if (partition.size() == MAX_BULK_DELETES) {
                    deleteRequests.add(bulkDelete(blobStore.bucket(), partition));
                    partition.clear();
                }
            }
            if (partition.isEmpty() == false) {
                deleteRequests.add(bulkDelete(blobStore.bucket(), partition));
            }
            SocketAccess.doPrivilegedVoid(() -> {
                SdkException aex = null;
                for (DeleteObjectsRequest deleteRequest : deleteRequests) {
                    List<String> keysInRequest = deleteRequest.delete()
                        .objects()
                        .stream()
                        .map(ObjectIdentifier::key)
                        .collect(Collectors.toList());
                    try {
                        DeleteObjectsResponse deleteObjectsResponse = clientReference.get().deleteObjects(deleteRequest);
                        outstanding.removeAll(keysInRequest);
                        outstanding.addAll(deleteObjectsResponse.errors().stream().map(S3Error::key).collect(Collectors.toSet()));
                        logger.warn(
                            () -> new ParameterizedMessage(
                                "Failed to delete some blobs {}",
                                deleteObjectsResponse.errors()
                                    .stream()
                                    .map(s3Error -> "[" + s3Error.key() + "][" + s3Error.code() + "][" + s3Error.message() + "]")
                                    .collect(Collectors.toList())
                            )
                        );
                    } catch (SdkException e) {
                        // The AWS client threw any unexpected exception and did not execute the request at all so we do not
                        // remove any keys from the outstanding deletes set.
                        aex = ExceptionsHelper.useOrSuppress(aex, e);
                    }
                }
                if (aex != null) {
                    throw aex;
                }
            });
        } catch (Exception e) {
            throw new IOException("Failed to delete blobs [" + outstanding + "]", e);
        }
        assert outstanding.isEmpty();
    }

    private static DeleteObjectsRequest bulkDelete(String bucket, List<String> blobs) {
        // TODO ensure that blob is supposed to be the key here
        return DeleteObjectsRequest.builder()
            .bucket(bucket)
            .delete(
                Delete.builder()
                    .objects(blobs.stream().map(blob -> ObjectIdentifier.builder().key(blob).build()).collect(Collectors.toList()))
                    .build()
            )
            .build();
    }

    @Override
    public Map<String, BlobMetadata> listBlobsByPrefix(@Nullable String blobNamePrefix) throws IOException {
        try (AmazonS3Reference clientReference = blobStore.clientReference()) {
            return executeListing(clientReference, listObjectsRequest(blobNamePrefix == null ? keyPath : buildKey(blobNamePrefix))).stream()
                .flatMap(listing -> listing.contents().stream())
                .map(summary -> new PlainBlobMetadata(summary.key().substring(keyPath.length()), summary.size()))
                .collect(Collectors.toMap(PlainBlobMetadata::name, Function.identity()));
        } catch (final SdkException e) {
            throw new IOException("Exception when listing blobs by prefix [" + blobNamePrefix + "]", e);
        }
    }

    @Override
    public Map<String, BlobMetadata> listBlobs() throws IOException {
        return listBlobsByPrefix(null);
    }

    @Override
    public Map<String, BlobContainer> children() throws IOException {
        try (AmazonS3Reference clientReference = blobStore.clientReference()) {
            return executeListing(clientReference, listObjectsRequest(keyPath)).stream().flatMap(listObjectsResponse -> {
                assert listObjectsResponse.contents().stream().noneMatch(s -> {
                    for (CommonPrefix commonPrefix : listObjectsResponse.commonPrefixes()) {
                        if (s.key().substring(keyPath.length()).startsWith(commonPrefix.prefix())) {
                            return true;
                        }
                    }
                    return false;
                }) : "Response contained children for listed common prefixes.";
                return listObjectsResponse.commonPrefixes().stream();
            })
                .map(commonPrefix -> commonPrefix.prefix().substring(keyPath.length()))
                .filter(name -> name.isEmpty() == false)
                // Stripping the trailing slash off of the common prefix
                .map(name -> name.substring(0, name.length() - 1))
                .collect(Collectors.toMap(Function.identity(), name -> blobStore.blobContainer(path().add(name))));
        } catch (final SdkException e) {
            throw new IOException("Exception when listing children of [" + path().buildAsString() + ']', e);
        }
    }

    private static List<ListObjectsV2Response> executeListing(AmazonS3Reference clientReference, ListObjectsV2Request listObjectsRequest) {
        final List<ListObjectsV2Response> results = new ArrayList<>();
        ListObjectsV2Iterable listObjectsIterable = SocketAccess.doPrivileged(
            () -> clientReference.get().listObjectsV2Paginator(listObjectsRequest)
        );
        listObjectsIterable.forEach(results::add);
        return results;
    }

    private ListObjectsV2Request listObjectsRequest(String keyPath) {
        return ListObjectsV2Request.builder().bucket(blobStore.bucket()).prefix(keyPath).delimiter("/").build();
        // .withRequestMetricCollector(blobStore.listMetricCollector);
    }

    private String buildKey(String blobName) {
        return keyPath + blobName;
    }

    /**
     * Uploads a blob using a single upload request
     */
    void executeSingleUpload(final S3BlobStore blobStore, final String blobName, final InputStream input, final long blobSize)
        throws IOException {

        // Extra safety checks
        if (blobSize > MAX_FILE_SIZE.getBytes()) {
            throw new IllegalArgumentException("Upload request size [" + blobSize + "] can't be larger than " + MAX_FILE_SIZE);
        }
        if (blobSize > blobStore.bufferSizeInBytes()) {
            throw new IllegalArgumentException("Upload request size [" + blobSize + "] can't be larger than buffer size");
        }

        // final ObjectMetadata md = new ObjectMetadata();
        // md.setContentLength(blobSize);
        // if (blobStore.serverSideEncryption()) {
        // md.setSSEAlgorithm(ObjectMetadata.AES_256_SERVER_SIDE_ENCRYPTION);
        // }
        // TODO need to see how we can specify metric collector
<<<<<<< HEAD
        PutObjectRequest putRequest = PutObjectRequest.builder()
=======
        PutObjectRequest.Builder putObjectRequest = PutObjectRequest.builder()
>>>>>>> e59eb3d1
            .bucket(blobStore.bucket())
            .key(blobName)
            .contentLength(blobSize)
            .storageClass(blobStore.getStorageClass())
<<<<<<< HEAD
            .acl(blobStore.getCannedACL())
            // TODO see if this is the right way
            .sseCustomerAlgorithm(ServerSideEncryption.AES256.toString())
            .build();
        // final PutObjectRequest putRequest = new PutObjectRequest(blobStore.bucket(), blobName, input, md);
=======
            .acl(blobStore.getCannedACL());
        if (blobStore.serverSideEncryption()) {
            putObjectRequest.sseCustomerAlgorithm(ServerSideEncryption.AES256.toString());
        }
>>>>>>> e59eb3d1
        // putRequest.setRequestMetricCollector(blobStore.putMetricCollector);

        try (AmazonS3Reference clientReference = blobStore.clientReference()) {
            SocketAccess.doPrivilegedVoid(
<<<<<<< HEAD
                () -> { clientReference.get().putObject(putRequest, RequestBody.fromInputStream(input, blobSize)); }
=======
                () -> { clientReference.get().putObject(putObjectRequest.build(), RequestBody.fromInputStream(input, blobSize)); }
>>>>>>> e59eb3d1
            );
        } catch (final SdkException e) {
            throw new IOException("Unable to upload object [" + blobName + "] using a single upload", e);
        }
    }

    /**
     * Uploads a blob using multipart upload requests.
     */
    void executeMultipartUpload(final S3BlobStore blobStore, final String blobName, final InputStream input, final long blobSize)
        throws IOException {

        ensureMultiPartUploadSize(blobSize);
        final long partSize = blobStore.bufferSizeInBytes();
        final Tuple<Long, Long> multiparts = numberOfMultiparts(blobSize, partSize);

        if (multiparts.v1() > Integer.MAX_VALUE) {
            throw new IllegalArgumentException("Too many multipart upload requests, maybe try a larger buffer size?");
        }

        final int nbParts = multiparts.v1().intValue();
        final long lastPartSize = multiparts.v2();
        assert blobSize == (((nbParts - 1) * partSize) + lastPartSize) : "blobSize does not match multipart sizes";

        final SetOnce<String> uploadId = new SetOnce<>();
        final String bucketName = blobStore.bucket();
        boolean success = false;

<<<<<<< HEAD
        CreateMultipartUploadRequest initRequest = CreateMultipartUploadRequest.builder()
            .bucket(bucketName)
            .key(blobName)
            .storageClass(blobStore.getStorageClass())
            .acl(blobStore.getCannedACL())
            .sseCustomerAlgorithm(blobStore.serverSideEncryption() ? ServerSideEncryption.AES256.toString() : null)
            .build();

        try (AmazonS3Reference clientReference = blobStore.clientReference()) {

            uploadId.set(SocketAccess.doPrivileged(() -> clientReference.get().createMultipartUpload(initRequest).uploadId()));
=======
        CreateMultipartUploadRequest.Builder createMultipartUploadRequest = CreateMultipartUploadRequest.builder()
            .bucket(bucketName)
            .key(blobName)
            .storageClass(blobStore.getStorageClass())
            .acl(blobStore.getCannedACL());

        if (blobStore.serverSideEncryption()) {
            createMultipartUploadRequest.sseCustomerAlgorithm(ServerSideEncryption.AES256.toString());
        }

        try (AmazonS3Reference clientReference = blobStore.clientReference()) {

            uploadId.set(SocketAccess.doPrivileged(() -> clientReference.get().createMultipartUpload(createMultipartUploadRequest.build()).uploadId()));
>>>>>>> e59eb3d1
            if (Strings.isEmpty(uploadId.get())) {
                throw new IOException("Failed to initialize multipart upload " + blobName);
            }

            final List<CompletedPart> parts = new ArrayList<>();

            long bytesCount = 0;
            for (int i = 1; i <= nbParts; i++) {
<<<<<<< HEAD
                final UploadPartRequest uploadRequest = UploadPartRequest.builder()
=======
                final UploadPartRequest uploadPartRequest = UploadPartRequest.builder()
>>>>>>> e59eb3d1
                    .bucket(bucketName)
                    .key(blobName)
                    .uploadId(uploadId.get())
                    .partNumber(i)
                    .contentLength((i < nbParts) ? partSize : lastPartSize)
                    .build();

<<<<<<< HEAD
                bytesCount += uploadRequest.contentLength();

                final UploadPartResponse uploadResponse = SocketAccess.doPrivileged(
                    () -> clientReference.get().uploadPart(uploadRequest, RequestBody.fromInputStream(input, uploadRequest.contentLength()))
                );
                parts.add(CompletedPart.builder().partNumber(uploadRequest.partNumber()).eTag(uploadResponse.eTag()).build());
=======
                bytesCount += uploadPartRequest.contentLength();

                final UploadPartResponse uploadResponse = SocketAccess.doPrivileged(
                    () -> clientReference.get().uploadPart(uploadPartRequest, RequestBody.fromInputStream(input, uploadPartRequest.contentLength()))
                );
                parts.add(CompletedPart.builder().partNumber(uploadPartRequest.partNumber()).eTag(uploadResponse.eTag()).build());
>>>>>>> e59eb3d1
            }

            if (bytesCount != blobSize) {
                throw new IOException(
                    "Failed to execute multipart upload for [" + blobName + "], expected " + blobSize + "bytes sent but got " + bytesCount
                );
            }

            CompleteMultipartUploadRequest complRequest = CompleteMultipartUploadRequest.builder()
                .bucket(bucketName)
                .key(blobName)
                .uploadId(uploadId.get())
                .multipartUpload(CompletedMultipartUpload.builder().parts(parts).build())
                .build();
            // complRequest.setRequestMetricCollector(blobStore.multiPartUploadMetricCollector);
            SocketAccess.doPrivilegedVoid(() -> clientReference.get().completeMultipartUpload(complRequest));
            success = true;

        } catch (final SdkException e) {
            throw new IOException("Unable to upload object [" + blobName + "] using multipart upload", e);
        } finally {
            if ((success == false) && Strings.hasLength(uploadId.get())) {
                AbortMultipartUploadRequest abortRequest = AbortMultipartUploadRequest.builder()
                    .bucket(bucketName)
                    .key(blobName)
                    .uploadId(uploadId.get())
                    .build();
                try (AmazonS3Reference clientReference = blobStore.clientReference()) {
                    SocketAccess.doPrivilegedVoid(() -> clientReference.get().abortMultipartUpload(abortRequest));
                }
            }
        }
    }

    // non-static, package private for testing
    void ensureMultiPartUploadSize(final long blobSize) {
        if (blobSize > MAX_FILE_SIZE_USING_MULTIPART.getBytes()) {
            throw new IllegalArgumentException(
                "Multipart upload request size [" + blobSize + "] can't be larger than " + MAX_FILE_SIZE_USING_MULTIPART
            );
        }
        if (blobSize < MIN_PART_SIZE_USING_MULTIPART.getBytes()) {
            throw new IllegalArgumentException(
                "Multipart upload request size [" + blobSize + "] can't be smaller than " + MIN_PART_SIZE_USING_MULTIPART
            );
        }
    }

    /**
     * Returns the number parts of size of {@code partSize} needed to reach {@code totalSize},
     * along with the size of the last (or unique) part.
     *
     * @param totalSize the total size
     * @param partSize  the part size
     * @return a {@link Tuple} containing the number of parts to fill {@code totalSize} and
     * the size of the last part
     */
    static Tuple<Long, Long> numberOfMultiparts(final long totalSize, final long partSize) {
        if (partSize <= 0) {
            throw new IllegalArgumentException("Part size must be greater than zero");
        }

        if ((totalSize == 0L) || (totalSize <= partSize)) {
            return Tuple.tuple(1L, totalSize);
        }

        final long parts = totalSize / partSize;
        final long remaining = totalSize % partSize;

        if (remaining == 0) {
            return Tuple.tuple(parts, partSize);
        } else {
            return Tuple.tuple(parts + 1, remaining);
        }
    }
}<|MERGE_RESOLUTION|>--- conflicted
+++ resolved
@@ -363,36 +363,20 @@
         // md.setSSEAlgorithm(ObjectMetadata.AES_256_SERVER_SIDE_ENCRYPTION);
         // }
         // TODO need to see how we can specify metric collector
-<<<<<<< HEAD
-        PutObjectRequest putRequest = PutObjectRequest.builder()
-=======
         PutObjectRequest.Builder putObjectRequest = PutObjectRequest.builder()
->>>>>>> e59eb3d1
             .bucket(blobStore.bucket())
             .key(blobName)
             .contentLength(blobSize)
             .storageClass(blobStore.getStorageClass())
-<<<<<<< HEAD
-            .acl(blobStore.getCannedACL())
-            // TODO see if this is the right way
-            .sseCustomerAlgorithm(ServerSideEncryption.AES256.toString())
-            .build();
-        // final PutObjectRequest putRequest = new PutObjectRequest(blobStore.bucket(), blobName, input, md);
-=======
             .acl(blobStore.getCannedACL());
         if (blobStore.serverSideEncryption()) {
             putObjectRequest.sseCustomerAlgorithm(ServerSideEncryption.AES256.toString());
         }
->>>>>>> e59eb3d1
         // putRequest.setRequestMetricCollector(blobStore.putMetricCollector);
 
         try (AmazonS3Reference clientReference = blobStore.clientReference()) {
             SocketAccess.doPrivilegedVoid(
-<<<<<<< HEAD
-                () -> { clientReference.get().putObject(putRequest, RequestBody.fromInputStream(input, blobSize)); }
-=======
                 () -> { clientReference.get().putObject(putObjectRequest.build(), RequestBody.fromInputStream(input, blobSize)); }
->>>>>>> e59eb3d1
             );
         } catch (final SdkException e) {
             throw new IOException("Unable to upload object [" + blobName + "] using a single upload", e);
@@ -421,19 +405,6 @@
         final String bucketName = blobStore.bucket();
         boolean success = false;
 
-<<<<<<< HEAD
-        CreateMultipartUploadRequest initRequest = CreateMultipartUploadRequest.builder()
-            .bucket(bucketName)
-            .key(blobName)
-            .storageClass(blobStore.getStorageClass())
-            .acl(blobStore.getCannedACL())
-            .sseCustomerAlgorithm(blobStore.serverSideEncryption() ? ServerSideEncryption.AES256.toString() : null)
-            .build();
-
-        try (AmazonS3Reference clientReference = blobStore.clientReference()) {
-
-            uploadId.set(SocketAccess.doPrivileged(() -> clientReference.get().createMultipartUpload(initRequest).uploadId()));
-=======
         CreateMultipartUploadRequest.Builder createMultipartUploadRequest = CreateMultipartUploadRequest.builder()
             .bucket(bucketName)
             .key(blobName)
@@ -447,7 +418,6 @@
         try (AmazonS3Reference clientReference = blobStore.clientReference()) {
 
             uploadId.set(SocketAccess.doPrivileged(() -> clientReference.get().createMultipartUpload(createMultipartUploadRequest.build()).uploadId()));
->>>>>>> e59eb3d1
             if (Strings.isEmpty(uploadId.get())) {
                 throw new IOException("Failed to initialize multipart upload " + blobName);
             }
@@ -456,11 +426,7 @@
 
             long bytesCount = 0;
             for (int i = 1; i <= nbParts; i++) {
-<<<<<<< HEAD
-                final UploadPartRequest uploadRequest = UploadPartRequest.builder()
-=======
                 final UploadPartRequest uploadPartRequest = UploadPartRequest.builder()
->>>>>>> e59eb3d1
                     .bucket(bucketName)
                     .key(blobName)
                     .uploadId(uploadId.get())
@@ -468,21 +434,12 @@
                     .contentLength((i < nbParts) ? partSize : lastPartSize)
                     .build();
 
-<<<<<<< HEAD
-                bytesCount += uploadRequest.contentLength();
-
-                final UploadPartResponse uploadResponse = SocketAccess.doPrivileged(
-                    () -> clientReference.get().uploadPart(uploadRequest, RequestBody.fromInputStream(input, uploadRequest.contentLength()))
-                );
-                parts.add(CompletedPart.builder().partNumber(uploadRequest.partNumber()).eTag(uploadResponse.eTag()).build());
-=======
                 bytesCount += uploadPartRequest.contentLength();
 
                 final UploadPartResponse uploadResponse = SocketAccess.doPrivileged(
                     () -> clientReference.get().uploadPart(uploadPartRequest, RequestBody.fromInputStream(input, uploadPartRequest.contentLength()))
                 );
                 parts.add(CompletedPart.builder().partNumber(uploadPartRequest.partNumber()).eTag(uploadResponse.eTag()).build());
->>>>>>> e59eb3d1
             }
 
             if (bytesCount != blobSize) {
