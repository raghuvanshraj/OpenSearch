/*
 * SPDX-License-Identifier: Apache-2.0
 *
 * The OpenSearch Contributors require contributions made to
 * this file be licensed under the Apache-2.0 license or a
 * compatible open source license.
 */

/*
 * Licensed to Elasticsearch under one or more contributor
 * license agreements. See the NOTICE file distributed with
 * this work for additional information regarding copyright
 * ownership. Elasticsearch licenses this file to you under
 * the Apache License, Version 2.0 (the "License"); you may
 * not use this file except in compliance with the License.
 * You may obtain a copy of the License at
 *
 *    http://www.apache.org/licenses/LICENSE-2.0
 *
 * Unless required by applicable law or agreed to in writing,
 * software distributed under the License is distributed on an
 * "AS IS" BASIS, WITHOUT WARRANTIES OR CONDITIONS OF ANY
 * KIND, either express or implied.  See the License for the
 * specific language governing permissions and limitations
 * under the License.
 */
/*
 * Modifications Copyright OpenSearch Contributors. See
 * GitHub history for details.
 */

package org.opensearch.repositories.s3;

import org.apache.logging.log4j.LogManager;
import org.apache.logging.log4j.Logger;
import org.apache.logging.log4j.message.ParameterizedMessage;
import org.opensearch.common.collect.Tuple;
import org.opensearch.common.util.io.IOUtils;
import org.opensearch.repositories.s3.utils.Range;
import software.amazon.awssdk.core.ResponseInputStream;
import software.amazon.awssdk.core.exception.SdkException;
import software.amazon.awssdk.services.s3.model.GetObjectRequest;
import software.amazon.awssdk.services.s3.model.GetObjectResponse;
import software.amazon.awssdk.services.s3.model.S3Exception;

import java.io.IOException;
import java.io.InputStream;
import java.nio.file.NoSuchFileException;
import java.util.ArrayList;
import java.util.List;
import java.util.concurrent.atomic.AtomicBoolean;

/**
 * Wrapper around an S3 object that will retry the {@link GetObjectRequest} if the download fails part-way through, resuming from where
 * the failure occurred. This should be handled by the SDK but it isn't today. This should be revisited in the future (e.g. before removing
 * the {@code LegacyESVersion#V_7_0_0} version constant) and removed when the SDK handles retries itself.
 *
 * See https://github.com/aws/aws-sdk-java/issues/856 for the related SDK issue
 */
class S3RetryingInputStream extends InputStream {

    private static final Logger logger = LogManager.getLogger(S3RetryingInputStream.class);

    static final int MAX_SUPPRESSED_EXCEPTIONS = 10;

    private final S3BlobStore blobStore;
    private final String blobKey;
    private final Range range;
    private final int maxAttempts;
    private final List<IOException> failures;

    private ResponseInputStream<GetObjectResponse> currentStream;
<<<<<<< HEAD
    private AtomicBoolean isStreamAborted;
=======
    private final AtomicBoolean isStreamAborted = new AtomicBoolean();
>>>>>>> e59eb3d1
    private long currentStreamLastOffset;
    private int attempt = 1;
    private long currentOffset;
    private boolean closed;
    private boolean eof;

    S3RetryingInputStream(S3BlobStore blobStore, String blobKey) throws IOException {
        this(blobStore, blobKey, 0, Long.MAX_VALUE - 1);
    }

    // both start and end are inclusive bounds, following the definition in GetObjectRequest.setRange
    S3RetryingInputStream(S3BlobStore blobStore, String blobKey, long start, long end) throws IOException {
        if (start < 0L) {
            throw new IllegalArgumentException("start must be non-negative");
        }
        if (end < start || end == Long.MAX_VALUE) {
            throw new IllegalArgumentException("end must be >= start and not Long.MAX_VALUE");
        }
        this.blobStore = blobStore;
        this.blobKey = blobKey;
        this.maxAttempts = blobStore.getMaxRetries() + 1;
        this.failures = new ArrayList<>(MAX_SUPPRESSED_EXCEPTIONS);
        this.range = new Range(start, end);
        openStream();
    }

    private void openStream() throws IOException {
        try (AmazonS3Reference clientReference = blobStore.clientReference()) {
            final GetObjectRequest.Builder getObjectRequest = GetObjectRequest.builder().bucket(blobStore.bucket()).key(blobKey);
            // getObjectRequest.setRequestMetricCollector(blobStore.getMetricCollector);
<<<<<<< HEAD
            if (currentOffset > 0 || range.getStart() > 0 || range.getEnd() < Long.MAX_VALUE - 1) {
                assert range.getStart() + currentOffset <= range.getEnd() : "requesting beyond end, start = "
                    + range.getStart()
                    + " offset="
                    + currentOffset
                    + " end="
                    + range.getEnd();
                getObjectRequest.range(range.getHttpRangeHeader());
=======
            if (currentOffset > 0 || start > 0 || end < Long.MAX_VALUE - 1) {
                assert start + currentOffset <= end : "requesting beyond end, start = "
                    + start
                    + " offset="
                    + currentOffset
                    + " end="
                    + end;
//                getObjectRequest.setRange(Math.addExact(start, currentOffset), end);
                getObjectRequest.range(Range.toHttpRangeHeader(Math.addExact(start, currentOffset), end));
>>>>>>> e59eb3d1
            }
            final ResponseInputStream<GetObjectResponse> getObjectResponseInputStream = SocketAccess.doPrivileged(
                () -> clientReference.get().getObject(getObjectRequest.build())
            );
            this.currentStreamLastOffset = Math.addExact(
<<<<<<< HEAD
                Math.addExact(range.getStart(), currentOffset),
=======
                Math.addExact(start, currentOffset),
>>>>>>> e59eb3d1
                getStreamLength(getObjectResponseInputStream.response())
            );
            this.currentStream = getObjectResponseInputStream;
            this.isStreamAborted.set(false);
        } catch (final SdkException e) {
            if (e instanceof S3Exception) {
                if (404 == ((S3Exception) e).statusCode()) {
                    throw addSuppressedExceptions(new NoSuchFileException("Blob object [" + blobKey + "] not found: " + e.getMessage()));
                }
            }
            throw addSuppressedExceptions(e);
        }
    }

    private long getStreamLength(final GetObjectResponse getObjectResponse) {
        try {
            // Returns the content range of the object if response contains the Content-Range header.
<<<<<<< HEAD
            final Range s3ResponseRange = Range.fromHttpRangeHeader(getObjectResponse.contentRange());
            if (s3ResponseRange != null) {
                assert s3ResponseRange.getEnd() >= s3ResponseRange.getStart() : s3ResponseRange.getEnd()
                    + " vs "
                    + s3ResponseRange.getStart();
                assert s3ResponseRange.getStart() == range.getStart() + currentOffset : "Content-Range start value ["
                    + s3ResponseRange.getStart()
=======
            if (getObjectResponse.contentRange() != null) {
                final Tuple<Long, Long> s3ResponseRange = Range.fromHttpRangeHeader(getObjectResponse.contentRange());
                assert s3ResponseRange.v2() >= s3ResponseRange.v1() : s3ResponseRange.v2()
                    + " vs "
                    + s3ResponseRange.v1();
                assert s3ResponseRange.v1() == start + currentOffset : "Content-Range start value ["
                    + s3ResponseRange.v1()
>>>>>>> e59eb3d1
                    + "] exceeds start ["
                    + range.getStart()
                    + "] + current offset ["
                    + currentOffset
                    + ']';
<<<<<<< HEAD
                assert s3ResponseRange.getEnd() == range.getEnd() : "Content-Range end value ["
                    + s3ResponseRange.getEnd()
                    + "] exceeds end ["
                    + range.getEnd()
                    + ']';
                return s3ResponseRange.getEnd() - s3ResponseRange.getStart() + 1L;
=======
                assert s3ResponseRange.v2() == end : "Content-Range end value ["
                    + s3ResponseRange.v2()
                    + "] exceeds end ["
                    + end
                    + ']';
                return s3ResponseRange.v2() - s3ResponseRange.v1() + 1L;
>>>>>>> e59eb3d1
            }
            return getObjectResponse.contentLength();
        } catch (Exception e) {
            assert false : e;
            return Long.MAX_VALUE - 1L; // assume a large stream so that the underlying stream is aborted on closing, unless eof is reached
        }
    }

    @Override
    public int read() throws IOException {
        ensureOpen();
        while (true) {
            try {
                final int result = currentStream.read();
                if (result == -1) {
                    eof = true;
                    return -1;
                }
                currentOffset += 1;
                return result;
            } catch (IOException e) {
                reopenStreamOrFail(e);
            }
        }
    }

    @Override
    public int read(byte[] b, int off, int len) throws IOException {
        ensureOpen();
        while (true) {
            try {
                final int bytesRead = currentStream.read(b, off, len);
                if (bytesRead == -1) {
                    eof = true;
                    return -1;
                }
                currentOffset += bytesRead;
                return bytesRead;
            } catch (IOException e) {
                reopenStreamOrFail(e);
            }
        }
    }

    private void ensureOpen() {
        if (closed) {
            assert false : "using S3RetryingInputStream after close";
            throw new IllegalStateException("using S3RetryingInputStream after close");
        }
    }

    private void reopenStreamOrFail(IOException e) throws IOException {
        if (attempt >= maxAttempts) {
            logger.debug(
                new ParameterizedMessage(
                    "failed reading [{}/{}] at offset [{}], attempt [{}] of [{}], giving up",
                    blobStore.bucket(),
                    blobKey,
                    range.getStart() + currentOffset,
                    attempt,
                    maxAttempts
                ),
                e
            );
            throw addSuppressedExceptions(e);
        }
        logger.debug(
            new ParameterizedMessage(
                "failed reading [{}/{}] at offset [{}], attempt [{}] of [{}], retrying",
                blobStore.bucket(),
                blobKey,
                range.getStart() + currentOffset,
                attempt,
                maxAttempts
            ),
            e
        );
        attempt += 1;
        if (failures.size() < MAX_SUPPRESSED_EXCEPTIONS) {
            failures.add(e);
        }
        maybeAbort(currentStream);
        IOUtils.closeWhileHandlingException(currentStream);
        openStream();
    }

    @Override
    public void close() throws IOException {
        maybeAbort(currentStream);
        try {
            currentStream.close();
        } finally {
            closed = true;
        }
    }

    /**
     * Abort the {@link ResponseInputStream} if it wasn't read completely at the time this method is called,
     * suppressing all thrown exceptions.
     */
    private void maybeAbort(ResponseInputStream<GetObjectResponse> stream) {
        if (isEof()) {
            return;
        }
        try {
            if (range.getStart() + currentOffset < currentStreamLastOffset) {
                stream.abort();
                isStreamAborted.compareAndSet(false, true);
            }
        } catch (Exception e) {
            logger.warn("Failed to abort stream before closing", e);
        }
    }

    @Override
    public long skip(long n) {
        throw new UnsupportedOperationException("S3RetryingInputStream does not support seeking");
    }

    @Override
    public void reset() {
        throw new UnsupportedOperationException("S3RetryingInputStream does not support seeking");
    }

    private <T extends Exception> T addSuppressedExceptions(T e) {
        for (IOException failure : failures) {
            e.addSuppressed(failure);
        }
        return e;
    }

    // package-private for tests
    boolean isEof() {
        return eof || range.getStart() + currentOffset == currentStreamLastOffset;
    }

    // package-private for tests
    // TODO this is not used in production code, need to see how it is used in tests
    boolean isAborted() {
        return isStreamAborted.get();
    }
}<|MERGE_RESOLUTION|>--- conflicted
+++ resolved
@@ -65,16 +65,13 @@
 
     private final S3BlobStore blobStore;
     private final String blobKey;
-    private final Range range;
+    private final long start;
+    private final long end;
     private final int maxAttempts;
     private final List<IOException> failures;
 
     private ResponseInputStream<GetObjectResponse> currentStream;
-<<<<<<< HEAD
-    private AtomicBoolean isStreamAborted;
-=======
     private final AtomicBoolean isStreamAborted = new AtomicBoolean();
->>>>>>> e59eb3d1
     private long currentStreamLastOffset;
     private int attempt = 1;
     private long currentOffset;
@@ -97,7 +94,8 @@
         this.blobKey = blobKey;
         this.maxAttempts = blobStore.getMaxRetries() + 1;
         this.failures = new ArrayList<>(MAX_SUPPRESSED_EXCEPTIONS);
-        this.range = new Range(start, end);
+        this.start = start;
+        this.end = end;
         openStream();
     }
 
@@ -105,16 +103,6 @@
         try (AmazonS3Reference clientReference = blobStore.clientReference()) {
             final GetObjectRequest.Builder getObjectRequest = GetObjectRequest.builder().bucket(blobStore.bucket()).key(blobKey);
             // getObjectRequest.setRequestMetricCollector(blobStore.getMetricCollector);
-<<<<<<< HEAD
-            if (currentOffset > 0 || range.getStart() > 0 || range.getEnd() < Long.MAX_VALUE - 1) {
-                assert range.getStart() + currentOffset <= range.getEnd() : "requesting beyond end, start = "
-                    + range.getStart()
-                    + " offset="
-                    + currentOffset
-                    + " end="
-                    + range.getEnd();
-                getObjectRequest.range(range.getHttpRangeHeader());
-=======
             if (currentOffset > 0 || start > 0 || end < Long.MAX_VALUE - 1) {
                 assert start + currentOffset <= end : "requesting beyond end, start = "
                     + start
@@ -124,17 +112,12 @@
                     + end;
 //                getObjectRequest.setRange(Math.addExact(start, currentOffset), end);
                 getObjectRequest.range(Range.toHttpRangeHeader(Math.addExact(start, currentOffset), end));
->>>>>>> e59eb3d1
             }
             final ResponseInputStream<GetObjectResponse> getObjectResponseInputStream = SocketAccess.doPrivileged(
                 () -> clientReference.get().getObject(getObjectRequest.build())
             );
             this.currentStreamLastOffset = Math.addExact(
-<<<<<<< HEAD
-                Math.addExact(range.getStart(), currentOffset),
-=======
                 Math.addExact(start, currentOffset),
->>>>>>> e59eb3d1
                 getStreamLength(getObjectResponseInputStream.response())
             );
             this.currentStream = getObjectResponseInputStream;
@@ -152,15 +135,6 @@
     private long getStreamLength(final GetObjectResponse getObjectResponse) {
         try {
             // Returns the content range of the object if response contains the Content-Range header.
-<<<<<<< HEAD
-            final Range s3ResponseRange = Range.fromHttpRangeHeader(getObjectResponse.contentRange());
-            if (s3ResponseRange != null) {
-                assert s3ResponseRange.getEnd() >= s3ResponseRange.getStart() : s3ResponseRange.getEnd()
-                    + " vs "
-                    + s3ResponseRange.getStart();
-                assert s3ResponseRange.getStart() == range.getStart() + currentOffset : "Content-Range start value ["
-                    + s3ResponseRange.getStart()
-=======
             if (getObjectResponse.contentRange() != null) {
                 final Tuple<Long, Long> s3ResponseRange = Range.fromHttpRangeHeader(getObjectResponse.contentRange());
                 assert s3ResponseRange.v2() >= s3ResponseRange.v1() : s3ResponseRange.v2()
@@ -168,27 +142,17 @@
                     + s3ResponseRange.v1();
                 assert s3ResponseRange.v1() == start + currentOffset : "Content-Range start value ["
                     + s3ResponseRange.v1()
->>>>>>> e59eb3d1
                     + "] exceeds start ["
-                    + range.getStart()
+                    + start
                     + "] + current offset ["
                     + currentOffset
                     + ']';
-<<<<<<< HEAD
-                assert s3ResponseRange.getEnd() == range.getEnd() : "Content-Range end value ["
-                    + s3ResponseRange.getEnd()
-                    + "] exceeds end ["
-                    + range.getEnd()
-                    + ']';
-                return s3ResponseRange.getEnd() - s3ResponseRange.getStart() + 1L;
-=======
                 assert s3ResponseRange.v2() == end : "Content-Range end value ["
                     + s3ResponseRange.v2()
                     + "] exceeds end ["
                     + end
                     + ']';
                 return s3ResponseRange.v2() - s3ResponseRange.v1() + 1L;
->>>>>>> e59eb3d1
             }
             return getObjectResponse.contentLength();
         } catch (Exception e) {
@@ -247,7 +211,7 @@
                     "failed reading [{}/{}] at offset [{}], attempt [{}] of [{}], giving up",
                     blobStore.bucket(),
                     blobKey,
-                    range.getStart() + currentOffset,
+                    start + currentOffset,
                     attempt,
                     maxAttempts
                 ),
@@ -260,7 +224,7 @@
                 "failed reading [{}/{}] at offset [{}], attempt [{}] of [{}], retrying",
                 blobStore.bucket(),
                 blobKey,
-                range.getStart() + currentOffset,
+                start + currentOffset,
                 attempt,
                 maxAttempts
             ),
@@ -294,7 +258,7 @@
             return;
         }
         try {
-            if (range.getStart() + currentOffset < currentStreamLastOffset) {
+            if (start + currentOffset < currentStreamLastOffset) {
                 stream.abort();
                 isStreamAborted.compareAndSet(false, true);
             }
@@ -322,7 +286,7 @@
 
     // package-private for tests
     boolean isEof() {
-        return eof || range.getStart() + currentOffset == currentStreamLastOffset;
+        return eof || start + currentOffset == currentStreamLastOffset;
     }
 
     // package-private for tests
