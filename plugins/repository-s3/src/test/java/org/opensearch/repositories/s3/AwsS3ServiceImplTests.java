--- conflicted
+++ resolved
@@ -32,11 +32,8 @@
 
 package org.opensearch.repositories.s3;
 
-<<<<<<< HEAD
-=======
 import org.junit.Before;
 import org.junit.Ignore;
->>>>>>> e59eb3d1
 import org.opensearch.common.settings.MockSecureSettings;
 import org.opensearch.common.settings.Settings;
 import org.opensearch.repositories.s3.utils.Protocol;
@@ -245,18 +242,6 @@
     }
 
     public void testAWSDefaultConfiguration() {
-<<<<<<< HEAD
-        launchAWSConfigurationTest(
-            Settings.EMPTY,
-            Protocol.HTTPS,
-            null,
-            -1,
-            null,
-            null,
-            3,
-            true,
-            50_000
-=======
         SocketAccess.doPrivilegedVoid(
             () -> launchAWSConfigurationTest(
                 Settings.EMPTY,
@@ -269,7 +254,6 @@
                 true,
                 50_000
             )
->>>>>>> e59eb3d1
         );
     }
 
@@ -354,13 +338,8 @@
     }
 
     public void testRepositoryMaxRetries() {
-<<<<<<< HEAD
-        final Settings settings = Settings.builder().put("s3.client.default.max_retries", 5).build();
-        launchAWSConfigurationTest(settings, Protocol.HTTPS, null, -1, null, null, 5, true, 50000);
-=======
         final Settings settings = settingsBuilder.put("s3.client.default.max_retries", 5).build();
         SocketAccess.doPrivilegedVoid(() -> launchAWSConfigurationTest(settings, Protocol.HTTPS, HOST, PORT, "", "", 5, true, 50000));
->>>>>>> e59eb3d1
     }
 
     public void testRepositoryThrottleRetries() {
@@ -383,9 +362,6 @@
     ) {
 
         final S3ClientSettings clientSettings = S3ClientSettings.getClientSettings(settings, "default", configPath());
-<<<<<<< HEAD
-        final ProxyConfiguration proxyConfiguration = S3Service.buildHttpProxyConfiguration(clientSettings);
-=======
         if (clientSettings.proxySettings != ProxySettings.NO_PROXY_SETTINGS) {
             final ProxyConfiguration proxyConfiguration = S3Service.buildHttpProxyConfiguration(clientSettings);
             assertThat(proxyConfiguration.host(), is(expectedProxyHost));
@@ -394,31 +370,17 @@
             assertThat(proxyConfiguration.password(), is(expectedProxyPassword));
         }
 
->>>>>>> e59eb3d1
         final ClientOverrideConfiguration clientOverrideConfiguration = S3Service.buildOverrideConfiguration(clientSettings);
 
         // TODO not supported in v2
 //        assertThat(configuration.getResponseMetadataCacheSize(), is(0));
 //        assertThat(proxyConfiguration.getProtocol(), is(expectedProtocol));
-<<<<<<< HEAD
-        assertThat(proxyConfiguration.host(), is(expectedProxyHost));
-        assertThat(proxyConfiguration.port(), is(expectedProxyPort));
-        assertThat(proxyConfiguration.username(), is(expectedProxyUsername));
-        assertThat(proxyConfiguration.password(), is(expectedProxyPassword));
-        assertTrue(clientOverrideConfiguration.retryPolicy().isPresent());
-        assertThat(clientOverrideConfiguration.retryPolicy().get().numRetries(), is(expectedMaxRetries));
-        if (expectedUseThrottleRetries) {
-            assertThat(clientOverrideConfiguration.retryPolicy().get().backoffStrategy(), is(BackoffStrategy.defaultStrategy()));
-        } else {
-            assertThat(clientOverrideConfiguration.retryPolicy().get().backoffStrategy(), is(BackoffStrategy.none()));
-=======
         assertTrue(clientOverrideConfiguration.retryPolicy().isPresent());
         assertThat(clientOverrideConfiguration.retryPolicy().get().numRetries(), is(expectedMaxRetries));
         if (expectedUseThrottleRetries) {
             assertThat(clientOverrideConfiguration.retryPolicy().get().throttlingBackoffStrategy(), is(BackoffStrategy.defaultThrottlingStrategy()));
         } else {
             assertThat(clientOverrideConfiguration.retryPolicy().get().throttlingBackoffStrategy(), is(BackoffStrategy.none()));
->>>>>>> e59eb3d1
         }
 //        assertThat(proxyConfiguration.getSocketTimeout(), is(expectedReadTimeout));
     }
