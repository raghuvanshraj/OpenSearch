/*
 * SPDX-License-Identifier: Apache-2.0
 *
 * The OpenSearch Contributors require contributions made to
 * this file be licensed under the Apache-2.0 license or a
 * compatible open source license.
 */

/*
 * Licensed to Elasticsearch under one or more contributor
 * license agreements. See the NOTICE file distributed with
 * this work for additional information regarding copyright
 * ownership. Elasticsearch licenses this file to you under
 * the Apache License, Version 2.0 (the "License"); you may
 * not use this file except in compliance with the License.
 * You may obtain a copy of the License at
 *
 *    http://www.apache.org/licenses/LICENSE-2.0
 *
 * Unless required by applicable law or agreed to in writing,
 * software distributed under the License is distributed on an
 * "AS IS" BASIS, WITHOUT WARRANTIES OR CONDITIONS OF ANY
 * KIND, either express or implied.  See the License for the
 * specific language governing permissions and limitations
 * under the License.
 */

/*
 * Modifications Copyright OpenSearch Contributors. See
 * GitHub history for details.
 */

package org.opensearch.repositories.s3;

<<<<<<< HEAD
=======
import org.junit.Before;
>>>>>>> e59eb3d1
import org.opensearch.common.settings.MockSecureSettings;
import org.opensearch.common.settings.Settings;
import org.opensearch.common.settings.SettingsException;
import org.opensearch.repositories.s3.utils.Protocol;
import org.opensearch.test.OpenSearchTestCase;
import software.amazon.awssdk.services.s3.S3Client;

import java.net.InetAddress;
import java.net.InetSocketAddress;
import java.util.Locale;
import java.util.Map;

import static org.hamcrest.CoreMatchers.startsWith;
import static org.hamcrest.Matchers.contains;
import static org.hamcrest.Matchers.emptyString;
import static org.hamcrest.Matchers.is;
import static org.hamcrest.Matchers.nullValue;

public class S3ClientSettingsTests extends OpenSearchTestCase implements ConfigPathSupport {
    @Override
    @Before
    public void setUp() throws Exception {
        super.setUp();

        SocketAccess.doPrivileged(() -> System.setProperty("opensearch.path.conf", configPath().toString()));
    }

    public void testThereIsADefaultClientByDefault() {
        final Map<String, S3ClientSettings> settings = S3ClientSettings.load(Settings.EMPTY, configPath());
        assertThat(settings.keySet(), contains("default"));

        final S3ClientSettings defaultSettings = settings.get("default");
        assertThat(defaultSettings.credentials, nullValue());
        assertThat(defaultSettings.endpoint, is(emptyString()));
        assertThat(defaultSettings.protocol, is(Protocol.HTTPS));
        assertThat(defaultSettings.proxySettings, is(ProxySettings.NO_PROXY_SETTINGS));
        assertThat(defaultSettings.readTimeoutMillis, is(50_000));
        assertThat(defaultSettings.maxRetries, is(3));
        assertThat(defaultSettings.throttleRetries, is(true));
    }

    public void testDefaultClientSettingsCanBeSet() {
        final Map<String, S3ClientSettings> settings = S3ClientSettings.load(
            Settings.builder().put("s3.client.default.max_retries", 10).build(),
            configPath()
        );
        assertThat(settings.keySet(), contains("default"));

        final S3ClientSettings defaultSettings = settings.get("default");
        assertThat(defaultSettings.maxRetries, is(10));
    }

    public void testNondefaultClientCreatedBySettingItsSettings() {
        final Map<String, S3ClientSettings> settings = S3ClientSettings.load(
            Settings.builder().put("s3.client.another_client.max_retries", 10).build(),
            configPath()
        );
        assertThat(settings.keySet(), contains("default", "another_client"));

        final S3ClientSettings defaultSettings = settings.get("default");
        assertThat(defaultSettings.maxRetries, is(3));

        final S3ClientSettings anotherClientSettings = settings.get("another_client");
        assertThat(anotherClientSettings.maxRetries, is(10));
    }

    public void testRejectionOfLoneAccessKey() {
        final MockSecureSettings secureSettings = new MockSecureSettings();
        secureSettings.setString("s3.client.default.access_key", "aws_key");
        final IllegalArgumentException e = expectThrows(
            IllegalArgumentException.class,
            () -> S3ClientSettings.load(Settings.builder().setSecureSettings(secureSettings).build(), configPath())
        );
        assertThat(e.getMessage(), is("Missing secret key for s3 client [default]"));
    }

    public void testRejectionOfLoneSecretKey() {
        final MockSecureSettings secureSettings = new MockSecureSettings();
        secureSettings.setString("s3.client.default.secret_key", "aws_key");
        final IllegalArgumentException e = expectThrows(
            IllegalArgumentException.class,
            () -> S3ClientSettings.load(Settings.builder().setSecureSettings(secureSettings).build(), configPath())
        );
        assertThat(e.getMessage(), is("Missing access key for s3 client [default]"));
    }

    public void testRejectionOfLoneSessionToken() {
        final MockSecureSettings secureSettings = new MockSecureSettings();
        secureSettings.setString("s3.client.default.session_token", "aws_key");
        final IllegalArgumentException e = expectThrows(
            IllegalArgumentException.class,
            () -> S3ClientSettings.load(Settings.builder().setSecureSettings(secureSettings).build(), configPath())
        );
        assertThat(e.getMessage(), is("Missing access key and secret key for s3 client [default]"));
    }

    public void testIrsaCredentialsTypeWithIdentityTokenFile() {
        final Map<String, S3ClientSettings> settings = S3ClientSettings.load(
            Settings.builder().put("s3.client.default.identity_token_file", "file").build(),
            configPath()
        );
        final S3ClientSettings defaultSettings = settings.get("default");
        final S3ClientSettings.IrsaCredentials credentials = defaultSettings.irsaCredentials;
        assertThat(credentials.getIdentityTokenFile(), is("config/file"));
        assertThat(credentials.getRoleArn(), is(nullValue()));
        assertThat(credentials.getRoleSessionName(), startsWith("s3-sdk-java-"));
    }

    public void testIrsaCredentialsTypeRoleArn() {
        final MockSecureSettings secureSettings = new MockSecureSettings();
        secureSettings.setString("s3.client.default.role_arn", "role");
        final Map<String, S3ClientSettings> settings = S3ClientSettings.load(
            Settings.builder().setSecureSettings(secureSettings).build(),
            configPath()
        );
        final S3ClientSettings defaultSettings = settings.get("default");
        final S3ClientSettings.IrsaCredentials credentials = defaultSettings.irsaCredentials;
        assertThat(credentials.getRoleArn(), is("role"));
        assertThat(credentials.getRoleSessionName(), startsWith("s3-sdk-java-"));
    }

    public void testIrsaCredentialsTypeWithRoleArnAndRoleSessionName() {
        final MockSecureSettings secureSettings = new MockSecureSettings();
        secureSettings.setString("s3.client.default.role_arn", "role");
        secureSettings.setString("s3.client.default.role_session_name", "session");
        final Map<String, S3ClientSettings> settings = S3ClientSettings.load(
            Settings.builder().setSecureSettings(secureSettings).build(),
            configPath()
        );
        final S3ClientSettings defaultSettings = settings.get("default");
        final S3ClientSettings.IrsaCredentials credentials = defaultSettings.irsaCredentials;
        assertThat(credentials.getRoleArn(), is("role"));
        assertThat(credentials.getRoleSessionName(), is("session"));
    }

    public void testIrsaCredentialsTypeWithRoleArnAndRoleSessionNameAndIdentityTokeFileRelative() {
        final MockSecureSettings secureSettings = new MockSecureSettings();
        secureSettings.setString("s3.client.default.role_arn", "role");
        secureSettings.setString("s3.client.default.role_session_name", "session");
        final Map<String, S3ClientSettings> settings = S3ClientSettings.load(
            Settings.builder().setSecureSettings(secureSettings).put("s3.client.default.identity_token_file", "file").build(),
            configPath()
        );
        final S3ClientSettings defaultSettings = settings.get("default");
        final S3ClientSettings.IrsaCredentials credentials = defaultSettings.irsaCredentials;
        assertThat(credentials.getIdentityTokenFile(), is("config/file"));
        assertThat(credentials.getRoleArn(), is("role"));
        assertThat(credentials.getRoleSessionName(), is("session"));
    }

    public void testIrsaCredentialsTypeWithRoleArnAndRoleSessionNameAndIdentityTokeFileAbsolute() {
        final MockSecureSettings secureSettings = new MockSecureSettings();
        secureSettings.setString("s3.client.default.role_arn", "role");
        secureSettings.setString("s3.client.default.role_session_name", "session");
        final Map<String, S3ClientSettings> settings = S3ClientSettings.load(
            Settings.builder().setSecureSettings(secureSettings).put("s3.client.default.identity_token_file", "/file").build(),
            configPath()
        );
        final S3ClientSettings defaultSettings = settings.get("default");
        final S3ClientSettings.IrsaCredentials credentials = defaultSettings.irsaCredentials;
        assertThat(credentials.getIdentityTokenFile(), is("/file"));
        assertThat(credentials.getRoleArn(), is("role"));
        assertThat(credentials.getRoleSessionName(), is("session"));
    }

    public void testCredentialsTypeWithAccessKeyAndSecretKey() {
        final MockSecureSettings secureSettings = new MockSecureSettings();
        secureSettings.setString("s3.client.default.access_key", "access_key");
        secureSettings.setString("s3.client.default.secret_key", "secret_key");
        final Map<String, S3ClientSettings> settings = S3ClientSettings.load(
            Settings.builder().setSecureSettings(secureSettings).build(),
            configPath()
        );
        final S3ClientSettings defaultSettings = settings.get("default");
        S3BasicCredentials credentials = defaultSettings.credentials;
        assertThat(credentials.accessKeyId(), is("access_key"));
        assertThat(credentials.secretAccessKey(), is("secret_key"));
    }

    public void testCredentialsTypeWithAccessKeyAndSecretKeyAndSessionToken() {
        final MockSecureSettings secureSettings = new MockSecureSettings();
        secureSettings.setString("s3.client.default.access_key", "access_key");
        secureSettings.setString("s3.client.default.secret_key", "secret_key");
        secureSettings.setString("s3.client.default.session_token", "session_token");
        final Map<String, S3ClientSettings> settings = S3ClientSettings.load(
            Settings.builder().setSecureSettings(secureSettings).build(),
            configPath()
        );
        final S3ClientSettings defaultSettings = settings.get("default");
        S3BasicSessionCredentials credentials = (S3BasicSessionCredentials) defaultSettings.credentials;
        assertThat(credentials.accessKeyId(), is("access_key"));
        assertThat(credentials.secretAccessKey(), is("secret_key"));
        assertThat(credentials.getSessionToken(), is("session_token"));
    }

    public void testRefineWithRepoSettings() {
        final MockSecureSettings secureSettings = new MockSecureSettings();
        secureSettings.setString("s3.client.default.access_key", "access_key");
        secureSettings.setString("s3.client.default.secret_key", "secret_key");
        secureSettings.setString("s3.client.default.session_token", "session_token");
        final S3ClientSettings baseSettings = S3ClientSettings.load(
            Settings.builder().setSecureSettings(secureSettings).build(),
            configPath()
        ).get("default");

        {
            final S3ClientSettings refinedSettings = baseSettings.refine(Settings.EMPTY);
            assertSame(refinedSettings, baseSettings);
        }

        {
            final String endpoint = "some.host";
            final S3ClientSettings refinedSettings = baseSettings.refine(Settings.builder().put("endpoint", endpoint).build());
            assertThat(refinedSettings.endpoint, is(endpoint));
            S3BasicSessionCredentials credentials = (S3BasicSessionCredentials) refinedSettings.credentials;
            assertThat(credentials.accessKeyId(), is("access_key"));
            assertThat(credentials.secretAccessKey(), is("secret_key"));
            assertThat(credentials.getSessionToken(), is("session_token"));
        }

        {
            final S3ClientSettings refinedSettings = baseSettings.refine(Settings.builder().put("path_style_access", true).build());
            assertThat(refinedSettings.pathStyleAccess, is(true));
            S3BasicSessionCredentials credentials = (S3BasicSessionCredentials) refinedSettings.credentials;
            assertThat(credentials.accessKeyId(), is("access_key"));
            assertThat(credentials.secretAccessKey(), is("secret_key"));
            assertThat(credentials.getSessionToken(), is("session_token"));
        }
    }

    public void testPathStyleAccessCanBeSet() {
        final Map<String, S3ClientSettings> settings = S3ClientSettings.load(
            Settings.builder().put("s3.client.other.path_style_access", true).build(),
            configPath()
        );
        assertThat(settings.get("default").pathStyleAccess, is(false));
        assertThat(settings.get("other").pathStyleAccess, is(true));
    }

    public void testUseChunkedEncodingCanBeSet() {
        final Map<String, S3ClientSettings> settings = S3ClientSettings.load(
            Settings.builder().put("s3.client.other.disable_chunked_encoding", true).build(),
            configPath()
        );
        assertThat(settings.get("default").disableChunkedEncoding, is(false));
        assertThat(settings.get("other").disableChunkedEncoding, is(true));
    }

    public void testRegionCanBeSet() {
        final String region = randomAlphaOfLength(5);
        final Map<String, S3ClientSettings> settings = S3ClientSettings.load(
            Settings.builder().put("s3.client.other.region", region).build(),
            configPath()
        );
        assertThat(settings.get("default").region, is(""));
        assertThat(settings.get("other").region, is(region));
        try (
            S3Service s3Service = new S3Service(configPath());
<<<<<<< HEAD
            S3Client other = s3Service.buildClient(settings.get("other")).client()
=======
            S3Client other = SocketAccess.doPrivileged(() -> s3Service.buildClient(settings.get("other")).client());
>>>>>>> e59eb3d1
        ) {
            // TODO signer override setting in prod code and relevant testing is pending
//            assertThat(other.getSignerRegionOverride(), is(region));
        }
    }

    public void testSignerOverrideCanBeSet() {
        final String signerOverride = randomAlphaOfLength(5);
        final Map<String, S3ClientSettings> settings = S3ClientSettings.load(
            Settings.builder().put("s3.client.other.signer_override", signerOverride).build(),
            configPath()
        );
        assertThat(settings.get("default").region, is(""));
        assertThat(settings.get("other").signerOverride, is(signerOverride));
        // TODO uncomment after signer override setting is figured out
//        ClientConfiguration defaultConfiguration = S3Service.buildConfiguration(settings.get("default"));
//        assertThat(defaultConfiguration.getSignerOverride(), nullValue());
//        ClientConfiguration configuration = S3Service.buildConfiguration(settings.get("other"));
//        assertThat(configuration.getSignerOverride(), is(signerOverride));
    }

    public void testSetProxySettings() throws Exception {
        final int port = randomIntBetween(10, 1080);
        final String userName = randomAlphaOfLength(10);
        final String password = randomAlphaOfLength(10);
        final String proxyType = randomFrom("http", "https", "socks");

        final MockSecureSettings secureSettings = new MockSecureSettings();
        secureSettings.setString("s3.client.default.proxy.username", userName);
        secureSettings.setString("s3.client.default.proxy.password", password);

        final Settings settings = Settings.builder()
            .put("s3.client.default.proxy.type", proxyType)
            .put("s3.client.default.proxy.host", randomFrom("127.0.0.10"))
            .put("s3.client.default.proxy.port", randomFrom(port))
            .setSecureSettings(secureSettings)
            .build();

        final S3ClientSettings s3ClientSettings = S3ClientSettings.load(settings, configPath()).get("default");

        assertEquals(ProxySettings.ProxyType.valueOf(proxyType.toUpperCase(Locale.ROOT)), s3ClientSettings.proxySettings.getType());
        assertEquals(new InetSocketAddress(InetAddress.getByName("127.0.0.10"), port), s3ClientSettings.proxySettings.getAddress());
        assertEquals(userName, s3ClientSettings.proxySettings.getUsername());
        assertEquals(password, s3ClientSettings.proxySettings.getPassword());
    }

    public void testProxyWrongHost() {
        final Settings settings = Settings.builder()
            .put("s3.client.default.proxy.type", randomFrom("socks", "http"))
            .put("s3.client.default.proxy.host", "thisisnotavalidhostorwehavebeensuperunlucky")
            .put("s3.client.default.proxy.port", 8080)
            .build();
        final SettingsException e = expectThrows(SettingsException.class, () -> S3ClientSettings.load(settings, configPath()));
        assertEquals("S3 proxy host is unknown.", e.getMessage());
    }

    public void testProxyTypeNotSet() {
        final Settings hostPortSettings = Settings.builder()
            .put("s3.client.default.proxy.host", "127.0.0.1")
            .put("s3.client.default.proxy.port", 8080)
            .build();

        SettingsException e = expectThrows(SettingsException.class, () -> S3ClientSettings.load(hostPortSettings, configPath()));
        assertEquals("S3 proxy port or host or username or password have been set but proxy type is not defined.", e.getMessage());

        final MockSecureSettings secureSettings = new MockSecureSettings();
        secureSettings.setString("s3.client.default.proxy.username", "aaaa");
        secureSettings.setString("s3.client.default.proxy.password", "bbbb");
        final Settings usernamePasswordSettings = Settings.builder().setSecureSettings(secureSettings).build();

        e = expectThrows(SettingsException.class, () -> S3ClientSettings.load(usernamePasswordSettings, configPath()));
        assertEquals("S3 proxy port or host or username or password have been set but proxy type is not defined.", e.getMessage());
    }

    public void testProxyHostNotSet() {
        final Settings settings = Settings.builder()
            .put("s3.client.default.proxy.port", 8080)
            .put("s3.client.default.proxy.type", randomFrom("socks", "http", "https"))
            .build();
        final SettingsException e = expectThrows(SettingsException.class, () -> S3ClientSettings.load(settings, configPath()));
        assertEquals("S3 proxy type has been set but proxy host or port is not defined.", e.getMessage());
    }

    public void testSocksDoesNotSupportForHttpProtocol() {
        final Settings settings = Settings.builder()
            .put("s3.client.default.proxy.host", "127.0.0.1")
            .put("s3.client.default.proxy.port", 8080)
            .put("s3.client.default.protocol", "http")
            .put("s3.client.default.proxy.type", "socks")
            .build();
        expectThrows(SettingsException.class, () -> S3ClientSettings.load(settings, configPath()));
    }
}<|MERGE_RESOLUTION|>--- conflicted
+++ resolved
@@ -32,10 +32,7 @@
 
 package org.opensearch.repositories.s3;
 
-<<<<<<< HEAD
-=======
 import org.junit.Before;
->>>>>>> e59eb3d1
 import org.opensearch.common.settings.MockSecureSettings;
 import org.opensearch.common.settings.Settings;
 import org.opensearch.common.settings.SettingsException;
@@ -294,11 +291,7 @@
         assertThat(settings.get("other").region, is(region));
         try (
             S3Service s3Service = new S3Service(configPath());
-<<<<<<< HEAD
-            S3Client other = s3Service.buildClient(settings.get("other")).client()
-=======
             S3Client other = SocketAccess.doPrivileged(() -> s3Service.buildClient(settings.get("other")).client());
->>>>>>> e59eb3d1
         ) {
             // TODO signer override setting in prod code and relevant testing is pending
 //            assertThat(other.getSignerRegionOverride(), is(region));
