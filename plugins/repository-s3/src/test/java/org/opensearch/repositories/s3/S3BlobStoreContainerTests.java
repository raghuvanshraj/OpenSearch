--- conflicted
+++ resolved
@@ -42,10 +42,7 @@
 import software.amazon.awssdk.core.sync.RequestBody;
 import software.amazon.awssdk.services.s3.S3Client;
 import software.amazon.awssdk.services.s3.model.AbortMultipartUploadRequest;
-<<<<<<< HEAD
-=======
 import software.amazon.awssdk.services.s3.model.AbortMultipartUploadResponse;
->>>>>>> e59eb3d1
 import software.amazon.awssdk.services.s3.model.CompleteMultipartUploadRequest;
 import software.amazon.awssdk.services.s3.model.CompleteMultipartUploadResponse;
 import software.amazon.awssdk.services.s3.model.CompletedPart;
@@ -72,10 +69,6 @@
 import static org.hamcrest.Matchers.instanceOf;
 import static org.mockito.Mockito.any;
 import static org.mockito.Mockito.doAnswer;
-<<<<<<< HEAD
-import static org.mockito.Mockito.doNothing;
-=======
->>>>>>> e59eb3d1
 import static org.mockito.Mockito.mock;
 import static org.mockito.Mockito.times;
 import static org.mockito.Mockito.verify;
@@ -153,14 +146,10 @@
         final RequestBody requestBody = requestBodyArgumentCaptor.getValue();
         assertEquals(bucketName, request.bucket());
         assertEquals(blobPath.buildAsString() + blobName, request.key());
-<<<<<<< HEAD
-        assertEquals(inputStream, requestBody.contentStreamProvider().newStream());
-=======
         byte[] expectedBytes = inputStream.readAllBytes();
         try (InputStream is = requestBody.contentStreamProvider().newStream()) {
             assertArrayEquals(expectedBytes, is.readAllBytes());
         }
->>>>>>> e59eb3d1
         assertEquals(blobSize, request.contentLength().longValue());
         assertEquals(storageClass, request.storageClass());
         assertEquals(cannedAccessControlList, request.acl());
@@ -277,16 +266,11 @@
             assertEquals(blobPath.buildAsString() + blobName, uploadPartRequest.key());
             assertEquals(createMultipartUploadResponse.uploadId(), uploadPartRequest.uploadId());
             assertEquals(i + 1, uploadPartRequest.partNumber().intValue());
-<<<<<<< HEAD
-            assertEquals(inputStream, requestBody.contentStreamProvider().newStream());
-            assertEquals(numberOfParts.v2(), uploadPartRequest.contentLength());
-=======
             byte[] expectedBytes = inputStream.readAllBytes();
             try (InputStream is = requestBody.contentStreamProvider().newStream()) {
                 byte[] actualBytes = is.readAllBytes();
                 assertArrayEquals(expectedBytes, actualBytes);
             }
->>>>>>> e59eb3d1
         }
 
         final CompleteMultipartUploadRequest completeMultipartUploadRequest = completeMultipartUploadRequestArgumentCaptor.getValue();
