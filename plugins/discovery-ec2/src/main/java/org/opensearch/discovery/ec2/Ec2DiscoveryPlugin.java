/*
 * SPDX-License-Identifier: Apache-2.0
 *
 * The OpenSearch Contributors require contributions made to
 * this file be licensed under the Apache-2.0 license or a
 * compatible open source license.
 */

/*
 * Licensed to Elasticsearch under one or more contributor
 * license agreements. See the NOTICE file distributed with
 * this work for additional information regarding copyright
 * ownership. Elasticsearch licenses this file to you under
 * the Apache License, Version 2.0 (the "License"); you may
 * not use this file except in compliance with the License.
 * You may obtain a copy of the License at
 *
 *    http://www.apache.org/licenses/LICENSE-2.0
 *
 * Unless required by applicable law or agreed to in writing,
 * software distributed under the License is distributed on an
 * "AS IS" BASIS, WITHOUT WARRANTIES OR CONDITIONS OF ANY
 * KIND, either express or implied.  See the License for the
 * specific language governing permissions and limitations
 * under the License.
 */

/*
 * Modifications Copyright OpenSearch Contributors. See
 * GitHub history for details.
 */

package org.opensearch.discovery.ec2;

import org.apache.logging.log4j.LogManager;
import org.apache.logging.log4j.Logger;
import org.opensearch.SpecialPermission;
import org.opensearch.common.SuppressForbidden;
import org.opensearch.common.network.NetworkService;
import org.opensearch.common.settings.Setting;
import org.opensearch.common.settings.Settings;
import org.opensearch.discovery.SeedHostsProvider;
import org.opensearch.node.Node;
import org.opensearch.plugins.DiscoveryPlugin;
import org.opensearch.plugins.Plugin;
import org.opensearch.plugins.ReloadablePlugin;
import org.opensearch.transport.TransportService;
import software.amazon.awssdk.core.SdkSystemSetting;

import java.io.BufferedReader;
import java.io.IOException;
import java.io.InputStream;
import java.io.InputStreamReader;
import java.io.UncheckedIOException;
import java.net.URL;
import java.net.URLConnection;
import java.nio.charset.StandardCharsets;
import java.security.AccessController;
import java.security.PrivilegedAction;
import java.util.Arrays;
import java.util.Collections;
import java.util.List;
import java.util.Map;
import java.util.function.Supplier;

public class Ec2DiscoveryPlugin extends Plugin implements DiscoveryPlugin, ReloadablePlugin {

    private static Logger logger = LogManager.getLogger(Ec2DiscoveryPlugin.class);
    public static final String EC2 = "ec2";

    static {
        SpecialPermission.check();
        // Initializing Jackson requires RuntimePermission accessDeclaredMembers
        // The ClientConfiguration class requires RuntimePermission getClassLoader
        AccessController.doPrivileged((PrivilegedAction<Void>) () -> {
            try {
<<<<<<< HEAD
                // kick jackson to do some static caching of declared members info
                // JacksonUtils.jsonNodeOf("{}");
=======
>>>>>>> 29349714
                // ClientConfiguration clinit has some classloader problems
                // TODO: fix that
                Class.forName("software.amazon.awssdk.http.apache.ApacheHttpClient");
            } catch (final ClassNotFoundException e) {
                throw new RuntimeException(e);
            }
            return null;
        });
    }

    private final Settings settings;
    // protected for testing
    protected final AwsEc2Service ec2Service;

    public Ec2DiscoveryPlugin(Settings settings) {
        this(settings, new AwsEc2ServiceImpl());
    }

    protected Ec2DiscoveryPlugin(Settings settings, AwsEc2ServiceImpl ec2Service) {
        this.settings = settings;
        this.ec2Service = ec2Service;
        // eagerly load client settings when secure settings are accessible
        reload(settings);
    }

    @Override
    public NetworkService.CustomNameResolver getCustomNameResolver(Settings settings) {
        logger.debug("Register _ec2_, _ec2:xxx_ network names");
        return new Ec2NameResolver();
    }

    @Override
    public Map<String, Supplier<SeedHostsProvider>> getSeedHostProviders(TransportService transportService, NetworkService networkService) {
        return Collections.singletonMap(EC2, () -> new AwsEc2SeedHostsProvider(settings, transportService, ec2Service));
    }

    @Override
    public List<Setting<?>> getSettings() {
        return Arrays.asList(
            // Register EC2 discovery settings: discovery.ec2
            Ec2ClientSettings.ACCESS_KEY_SETTING,
            Ec2ClientSettings.SECRET_KEY_SETTING,
            Ec2ClientSettings.SESSION_TOKEN_SETTING,
            Ec2ClientSettings.ENDPOINT_SETTING,
            Ec2ClientSettings.PROTOCOL_SETTING,
            Ec2ClientSettings.PROXY_HOST_SETTING,
            Ec2ClientSettings.PROXY_PORT_SETTING,
            Ec2ClientSettings.PROXY_USERNAME_SETTING,
            Ec2ClientSettings.PROXY_PASSWORD_SETTING,
            Ec2ClientSettings.READ_TIMEOUT_SETTING,
            AwsEc2Service.HOST_TYPE_SETTING,
            AwsEc2Service.ANY_GROUP_SETTING,
            AwsEc2Service.GROUPS_SETTING,
            AwsEc2Service.AVAILABILITY_ZONES_SETTING,
            AwsEc2Service.NODE_CACHE_TIME_SETTING,
            AwsEc2Service.TAG_SETTING,
            // Register cloud node settings: cloud.node
            AwsEc2Service.AUTO_ATTRIBUTE_SETTING
        );
    }

    @Override
    public Settings additionalSettings() {
        final Settings.Builder builder = Settings.builder();

        // Adds a node attribute for the ec2 availability zone
<<<<<<< HEAD
        // final String azMetadataUrl = EC2MetadataUtils.getHostAddressForEC2MetadataService()
        // + "/latest/meta-data/placement/availability-zone";
        // builder.put(getAvailabilityZoneNodeAttributes(settings, azMetadataUrl));
=======
        final String azMetadataUrl = SdkSystemSetting.AWS_EC2_METADATA_SERVICE_ENDPOINT.getStringValue()
            + "/latest/meta-data/placement/availability-zone";
        builder.put(getAvailabilityZoneNodeAttributes(settings, azMetadataUrl));
>>>>>>> 29349714
        return builder.build();
    }

    // pkg private for testing
    @SuppressForbidden(reason = "We call getInputStream in doPrivileged and provide SocketPermission")
    static Settings getAvailabilityZoneNodeAttributes(Settings settings, String azMetadataUrl) {
        if (AwsEc2Service.AUTO_ATTRIBUTE_SETTING.get(settings) == false) {
            return Settings.EMPTY;
        }
        final Settings.Builder attrs = Settings.builder();

        final URL url;
        final URLConnection urlConnection;
        try {
            url = new URL(azMetadataUrl);
            // Obtain the current EC2 instance availability zone from IMDS.
            // Same as curl http://169.254.169.254/latest/meta-data/placement/availability-zone/.
            // TODO: use EC2MetadataUtils::getAvailabilityZone directly which is a similar implementation
            logger.debug("obtaining ec2 [placement/availability-zone] from ec2 meta-data url {}", url);
            urlConnection = SocketAccess.doPrivilegedIOException(url::openConnection);
            urlConnection.setConnectTimeout(2000);
        } catch (final IOException e) {
            // should not happen, we know the url is not malformed, and openConnection does not actually hit network
            throw new UncheckedIOException(e);
        }

        try (
            InputStream in = SocketAccess.doPrivilegedIOException(urlConnection::getInputStream);
            BufferedReader urlReader = new BufferedReader(new InputStreamReader(in, StandardCharsets.UTF_8))
        ) {

            final String metadataResult = urlReader.readLine();
            if ((metadataResult == null) || (metadataResult.length() == 0)) {
                throw new IllegalStateException("no ec2 metadata returned from " + url);
            } else {
                attrs.put(Node.NODE_ATTRIBUTES.getKey() + "aws_availability_zone", metadataResult);
            }
        } catch (final IOException e) {
            // this is lenient so the plugin does not fail when installed outside of ec2
            logger.error("failed to get metadata for [placement/availability-zone]", e);
        }

        return attrs.build();
    }

    @Override
    public void close() throws IOException {
        ec2Service.close();
    }

    @Override
    public void reload(Settings settings) {
        // secure settings should be readable
        final Ec2ClientSettings clientSettings = Ec2ClientSettings.getClientSettings(settings);
        ec2Service.refreshAndClearCache(clientSettings);
    }
}<|MERGE_RESOLUTION|>--- conflicted
+++ resolved
@@ -74,11 +74,6 @@
         // The ClientConfiguration class requires RuntimePermission getClassLoader
         AccessController.doPrivileged((PrivilegedAction<Void>) () -> {
             try {
-<<<<<<< HEAD
-                // kick jackson to do some static caching of declared members info
-                // JacksonUtils.jsonNodeOf("{}");
-=======
->>>>>>> 29349714
                 // ClientConfiguration clinit has some classloader problems
                 // TODO: fix that
                 Class.forName("software.amazon.awssdk.http.apache.ApacheHttpClient");
@@ -145,15 +140,9 @@
         final Settings.Builder builder = Settings.builder();
 
         // Adds a node attribute for the ec2 availability zone
-<<<<<<< HEAD
-        // final String azMetadataUrl = EC2MetadataUtils.getHostAddressForEC2MetadataService()
-        // + "/latest/meta-data/placement/availability-zone";
-        // builder.put(getAvailabilityZoneNodeAttributes(settings, azMetadataUrl));
-=======
         final String azMetadataUrl = SdkSystemSetting.AWS_EC2_METADATA_SERVICE_ENDPOINT.getStringValue()
             + "/latest/meta-data/placement/availability-zone";
         builder.put(getAvailabilityZoneNodeAttributes(settings, azMetadataUrl));
->>>>>>> 29349714
         return builder.build();
     }
 
