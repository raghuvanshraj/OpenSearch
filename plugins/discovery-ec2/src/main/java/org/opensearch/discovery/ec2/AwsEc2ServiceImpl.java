--- conflicted
+++ resolved
@@ -33,10 +33,6 @@
 package org.opensearch.discovery.ec2;
 
 import java.net.URI;
-<<<<<<< HEAD
-import java.time.Duration;
-=======
->>>>>>> 29349714
 import software.amazon.awssdk.auth.credentials.AwsCredentials;
 import software.amazon.awssdk.auth.credentials.AwsCredentialsProvider;
 import org.apache.logging.log4j.LogManager;
@@ -44,10 +40,7 @@
 import org.opensearch.OpenSearchException;
 import org.opensearch.common.Strings;
 import org.opensearch.common.util.LazyInitializable;
-<<<<<<< HEAD
-=======
 import org.opensearch.common.SuppressForbidden;
->>>>>>> 29349714
 import software.amazon.awssdk.auth.credentials.DefaultCredentialsProvider;
 import software.amazon.awssdk.auth.credentials.StaticCredentialsProvider;
 import software.amazon.awssdk.http.apache.ApacheHttpClient;
@@ -55,16 +48,11 @@
 import software.amazon.awssdk.services.ec2.Ec2Client;
 import software.amazon.awssdk.services.ec2.Ec2ClientBuilder;
 import software.amazon.awssdk.core.retry.RetryPolicy;
-<<<<<<< HEAD
-import java.util.concurrent.atomic.AtomicReference;
-import software.amazon.awssdk.core.client.config.ClientOverrideConfiguration;
-=======
 
 import java.time.Duration;
 import java.util.concurrent.atomic.AtomicReference;
 import software.amazon.awssdk.core.client.config.ClientOverrideConfiguration;
 import software.amazon.awssdk.profiles.ProfileFileSystemSetting;
->>>>>>> 29349714
 
 class AwsEc2ServiceImpl implements AwsEc2Service {
     private static final Logger logger = LogManager.getLogger(AwsEc2ServiceImpl.class);
@@ -74,11 +62,6 @@
 
     private Ec2Client buildClient(Ec2ClientSettings clientSettings) {
         final AwsCredentialsProvider awsCredentialsProvider = buildCredentials(logger, clientSettings);
-<<<<<<< HEAD
-        final ApacheHttpClient.Builder clientBuilder = buildHttpClient(logger, clientSettings);
-        final ClientOverrideConfiguration overrideConfiguration = buildOverrideConfiguration(logger, clientSettings);
-        return buildClient(awsCredentialsProvider, clientBuilder, overrideConfiguration, clientSettings.endpoint);
-=======
         final ClientOverrideConfiguration overrideConfiguration = buildOverrideConfiguration(logger, clientSettings);
         final ProxyConfiguration proxyConfiguration = buildProxyConfiguration(logger, clientSettings);
         return buildClient(
@@ -88,21 +71,11 @@
             clientSettings.endpoint,
             clientSettings.readTimeoutMillis
         );
->>>>>>> 29349714
     }
 
     // proxy for testing
     protected Ec2Client buildClient(
         AwsCredentialsProvider awsCredentialsProvider,
-<<<<<<< HEAD
-        ApacheHttpClient.Builder apacheHttpClientBuilder,
-        ClientOverrideConfiguration overrideConfiguration,
-        String endpoint
-    ) {
-        Ec2ClientBuilder builder = Ec2Client.builder()
-            .overrideConfiguration(overrideConfiguration)
-            .httpClientBuilder(apacheHttpClientBuilder)
-=======
         ProxyConfiguration proxyConfiguration,
         ClientOverrideConfiguration overrideConfiguration,
         String endpoint,
@@ -117,7 +90,6 @@
         Ec2ClientBuilder builder = Ec2Client.builder()
             .overrideConfiguration(overrideConfiguration)
             .httpClientBuilder(clientBuilder)
->>>>>>> 29349714
             .credentialsProvider(awsCredentialsProvider);
 
         if (Strings.hasText(endpoint)) {
@@ -138,14 +110,6 @@
         } else {
             return ProxyConfiguration.builder().build();
         }
-<<<<<<< HEAD
-    }
-
-    // pkg private for tests
-    static ApacheHttpClient.Builder buildHttpClient(Logger logger, Ec2ClientSettings clientSettings) {
-        return ApacheHttpClient.builder()
-            .proxyConfiguration(buildProxyConfiguration(logger, clientSettings))
-            .socketTimeout(Duration.ofMillis(clientSettings.readTimeoutMillis));
     }
 
     static ClientOverrideConfiguration buildOverrideConfiguration(Logger logger, Ec2ClientSettings clientSettings) {
@@ -153,15 +117,6 @@
     }
 
     // pkg private for tests
-=======
-    }
-
-    static ClientOverrideConfiguration buildOverrideConfiguration(Logger logger, Ec2ClientSettings clientSettings) {
-        return ClientOverrideConfiguration.builder().retryPolicy(buildRetryPolicy(logger, clientSettings)).build();
-    }
-
-    // pkg private for tests
->>>>>>> 29349714
     static RetryPolicy buildRetryPolicy(Logger logger, Ec2ClientSettings clientSettings) {
         // Increase the number of retries in case of 5xx API responses
         RetryPolicy.Builder retryPolicy = RetryPolicy.builder().numRetries(10);
@@ -214,8 +169,6 @@
             clientReference.reset();
         }
     }
-<<<<<<< HEAD
-=======
 
     // AWS v2 SDK load a default profile from $user_home, which is restricted. Use OpenSearch configuration path.
     @SuppressForbidden(reason = "Prevent AWS SDK v2 from using ~/.aws/config and ~/.aws/credentials.")
@@ -227,5 +180,4 @@
             System.setProperty(ProfileFileSystemSetting.AWS_CONFIG_FILE.property(), System.getProperty("opensearch.path.conf"));
         }
     }
->>>>>>> 29349714
 }