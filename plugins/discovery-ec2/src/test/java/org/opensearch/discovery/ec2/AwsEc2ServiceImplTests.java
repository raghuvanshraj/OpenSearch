/*
 * SPDX-License-Identifier: Apache-2.0
 *
 * The OpenSearch Contributors require contributions made to
 * this file be licensed under the Apache-2.0 license or a
 * compatible open source license.
 */

/*
 * Licensed to Elasticsearch under one or more contributor
 * license agreements. See the NOTICE file distributed with
 * this work for additional information regarding copyright
 * ownership. Elasticsearch licenses this file to you under
 * the Apache License, Version 2.0 (the "License"); you may
 * not use this file except in compliance with the License.
 * You may obtain a copy of the License at
 *
 *    http://www.apache.org/licenses/LICENSE-2.0
 *
 * Unless required by applicable law or agreed to in writing,
 * software distributed under the License is distributed on an
 * "AS IS" BASIS, WITHOUT WARRANTIES OR CONDITIONS OF ANY
 * KIND, either express or implied.  See the License for the
 * specific language governing permissions and limitations
 * under the License.
 */

/*
 * Modifications Copyright OpenSearch Contributors. See
 * GitHub history for details.
 */

package org.opensearch.discovery.ec2;

import software.amazon.awssdk.auth.credentials.AwsCredentials;
import software.amazon.awssdk.auth.credentials.AwsCredentialsProvider;
import software.amazon.awssdk.auth.credentials.AwsSessionCredentials;
import org.opensearch.common.settings.MockSecureSettings;
import org.opensearch.common.settings.Settings;
import org.opensearch.common.settings.SettingsException;
import org.opensearch.test.OpenSearchTestCase;
import software.amazon.awssdk.core.Protocol;
<<<<<<< HEAD
=======
import software.amazon.awssdk.core.client.config.ClientOverrideConfiguration;
>>>>>>> 29349714
import software.amazon.awssdk.core.retry.RetryPolicy;
import software.amazon.awssdk.http.apache.ProxyConfiguration;

import static org.hamcrest.Matchers.instanceOf;
import static org.hamcrest.Matchers.is;

public class AwsEc2ServiceImplTests extends OpenSearchTestCase implements ConfigPathSupport {
    @Override
    public void setUp() throws Exception {
        super.setUp();
        setUpAwsProfile();
    }

    public void testAwsCredentialsWithSystemProviders() {
        final AwsCredentialsProvider credentialsProvider = AwsEc2ServiceImpl.buildCredentials(
            logger,
            Ec2ClientSettings.getClientSettings(Settings.EMPTY)
        );
        assertThat(credentialsProvider, instanceOf(AwsCredentialsProvider.class));
    }

    public void testAwsCredentialsWithOpenSearchAwsSettings() {
        final MockSecureSettings secureSettings = new MockSecureSettings();
        secureSettings.setString("discovery.ec2.access_key", "aws_key");
        secureSettings.setString("discovery.ec2.secret_key", "aws_secret");
        final AwsCredentials credentials = AwsEc2ServiceImpl.buildCredentials(
            logger,
            Ec2ClientSettings.getClientSettings(Settings.builder().setSecureSettings(secureSettings).build())
        ).resolveCredentials();
        assertThat(credentials.accessKeyId(), is("aws_key"));
        assertThat(credentials.secretAccessKey(), is("aws_secret"));
    }

    public void testAWSSessionCredentialsWithOpenSearchAwsSettings() {
        final MockSecureSettings secureSettings = new MockSecureSettings();
        secureSettings.setString("discovery.ec2.access_key", "aws_key");
        secureSettings.setString("discovery.ec2.secret_key", "aws_secret");
        secureSettings.setString("discovery.ec2.session_token", "aws_session_token");
        final AwsSessionCredentials credentials = (AwsSessionCredentials) AwsEc2ServiceImpl.buildCredentials(
            logger,
            Ec2ClientSettings.getClientSettings(Settings.builder().setSecureSettings(secureSettings).build())
        ).resolveCredentials();
        assertThat(credentials.accessKeyId(), is("aws_key"));
        assertThat(credentials.secretAccessKey(), is("aws_secret"));
        assertThat(credentials.sessionToken(), is("aws_session_token"));
    }

    public void testRejectionOfLoneAccessKey() {
        final MockSecureSettings secureSettings = new MockSecureSettings();
        secureSettings.setString("discovery.ec2.access_key", "aws_key");
        SettingsException e = expectThrows(
            SettingsException.class,
            () -> AwsEc2ServiceImpl.buildCredentials(
                logger,
                Ec2ClientSettings.getClientSettings(Settings.builder().setSecureSettings(secureSettings).build())
            )
        );
        assertThat(e.getMessage(), is("Setting [discovery.ec2.access_key] is set but [discovery.ec2.secret_key] is not"));
    }

    public void testDeprecationOfLoneSecretKey() {
        final MockSecureSettings secureSettings = new MockSecureSettings();
        secureSettings.setString("discovery.ec2.secret_key", "aws_secret");
        SettingsException e = expectThrows(
            SettingsException.class,
            () -> AwsEc2ServiceImpl.buildCredentials(
                logger,
                Ec2ClientSettings.getClientSettings(Settings.builder().setSecureSettings(secureSettings).build())
            )
        );
        assertThat(e.getMessage(), is("Setting [discovery.ec2.secret_key] is set but [discovery.ec2.access_key] is not"));
    }

    public void testRejectionOfLoneSessionToken() {
        final MockSecureSettings secureSettings = new MockSecureSettings();
        secureSettings.setString("discovery.ec2.session_token", "aws_session_token");
        SettingsException e = expectThrows(
            SettingsException.class,
            () -> AwsEc2ServiceImpl.buildCredentials(
                logger,
                Ec2ClientSettings.getClientSettings(Settings.builder().setSecureSettings(secureSettings).build())
            )
        );
        assertThat(
            e.getMessage(),
            is("Setting [discovery.ec2.session_token] is set but [discovery.ec2.access_key] and [discovery.ec2.secret_key] are not")
        );
    }

    public void testAWSDefaultConfiguration() {
        // proxy configuration
        final ProxyConfiguration proxyConfiguration = AwsEc2ServiceImpl.buildProxyConfiguration(
            logger,
            Ec2ClientSettings.getClientSettings(Settings.EMPTY)
        );

        assertNull(proxyConfiguration.scheme());
        assertNull(proxyConfiguration.host());
        assertThat(proxyConfiguration.port(), is(0));
        assertNull(proxyConfiguration.username());
        assertNull(proxyConfiguration.password());

        // retry policy
        RetryPolicy retryPolicyConfiguration = AwsEc2ServiceImpl.buildRetryPolicy(
            logger,
            Ec2ClientSettings.getClientSettings(Settings.EMPTY)
        );

        assertThat(retryPolicyConfiguration.numRetries(), is(10));

<<<<<<< HEAD
        // TODO: AwsEc2ServiceImpl.buildCredentials(logger, Ec2ClientSettings.getClientSettings(Settings.EMPTY));
        // TODO: AwsEc2ServiceImpl.buildOverrideConfiguration(logger, Ec2ClientSettings.getClientSettings(Settings.EMPTY));
        // TODO: AwsEc2ServiceImpl.buildHttpClient(logger, Ec2ClientSettings.getClientSettings(Settings.EMPTY));
=======
        final AwsCredentials credentials = AwsEc2ServiceImpl.buildCredentials(logger, Ec2ClientSettings.getClientSettings(Settings.EMPTY))
            .resolveCredentials();

        assertThat(credentials.accessKeyId(), is("aws-access-key-id"));
        assertThat(credentials.secretAccessKey(), is("aws-secret-access-key"));

        ClientOverrideConfiguration clientOverrideConfiguration = AwsEc2ServiceImpl.buildOverrideConfiguration(
            logger,
            Ec2ClientSettings.getClientSettings(Settings.EMPTY)
        );
        assertTrue(clientOverrideConfiguration.retryPolicy().isPresent());
        assertThat(clientOverrideConfiguration.retryPolicy().get().numRetries(), is(10));
>>>>>>> 29349714
    }

    public void testAWSConfigurationWithAwsSettings() {
        final MockSecureSettings secureSettings = new MockSecureSettings();
        secureSettings.setString("discovery.ec2.proxy.username", "aws_proxy_username");
        secureSettings.setString("discovery.ec2.proxy.password", "aws_proxy_password");

        final Settings settings = Settings.builder()
            .put("discovery.ec2.protocol", "http")
            .put("discovery.ec2.proxy.host", "aws-proxy-host")
            .put("discovery.ec2.proxy.port", 8080)
            .put("discovery.ec2.read_timeout", "10s")
            .setSecureSettings(secureSettings)
            .build();

        // proxy configuration
        final ProxyConfiguration proxyConfiguration = AwsEc2ServiceImpl.buildProxyConfiguration(
            logger,
            Ec2ClientSettings.getClientSettings(settings)
        );

        assertThat(proxyConfiguration.scheme(), is(Protocol.HTTP.toString()));
        assertThat(proxyConfiguration.host(), is("aws-proxy-host"));
        assertThat(proxyConfiguration.port(), is(8080));
        assertThat(proxyConfiguration.username(), is("aws_proxy_username"));
        assertThat(proxyConfiguration.password(), is("aws_proxy_password"));

        // retry policy
        RetryPolicy retryPolicyConfiguration = AwsEc2ServiceImpl.buildRetryPolicy(logger, Ec2ClientSettings.getClientSettings(settings));
<<<<<<< HEAD

        assertThat(retryPolicyConfiguration.numRetries(), is(10));

        // TODO: AwsEc2ServiceImpl.buildCredentials(logger, Ec2ClientSettings.getClientSettings(settings));
        // TODO: AwsEc2ServiceImpl.buildOverrideConfiguration(logger, Ec2ClientSettings.getClientSettings(settings));
        // TODO: AwsEc2ServiceImpl.buildHttpClient(logger, Ec2ClientSettings.getClientSettings(settings));
=======
        assertThat(retryPolicyConfiguration.numRetries(), is(10));

        final AwsCredentials credentials = AwsEc2ServiceImpl.buildCredentials(logger, Ec2ClientSettings.getClientSettings(Settings.EMPTY))
            .resolveCredentials();

        assertThat(credentials.accessKeyId(), is("aws-access-key-id"));
        assertThat(credentials.secretAccessKey(), is("aws-secret-access-key"));

        ClientOverrideConfiguration clientOverrideConfiguration = AwsEc2ServiceImpl.buildOverrideConfiguration(
            logger,
            Ec2ClientSettings.getClientSettings(Settings.EMPTY)
        );
        assertTrue(clientOverrideConfiguration.retryPolicy().isPresent());
        assertThat(clientOverrideConfiguration.retryPolicy().get().numRetries(), is(10));
>>>>>>> 29349714
    }
}<|MERGE_RESOLUTION|>--- conflicted
+++ resolved
@@ -40,10 +40,7 @@
 import org.opensearch.common.settings.SettingsException;
 import org.opensearch.test.OpenSearchTestCase;
 import software.amazon.awssdk.core.Protocol;
-<<<<<<< HEAD
-=======
 import software.amazon.awssdk.core.client.config.ClientOverrideConfiguration;
->>>>>>> 29349714
 import software.amazon.awssdk.core.retry.RetryPolicy;
 import software.amazon.awssdk.http.apache.ProxyConfiguration;
 
@@ -154,11 +151,6 @@
 
         assertThat(retryPolicyConfiguration.numRetries(), is(10));
 
-<<<<<<< HEAD
-        // TODO: AwsEc2ServiceImpl.buildCredentials(logger, Ec2ClientSettings.getClientSettings(Settings.EMPTY));
-        // TODO: AwsEc2ServiceImpl.buildOverrideConfiguration(logger, Ec2ClientSettings.getClientSettings(Settings.EMPTY));
-        // TODO: AwsEc2ServiceImpl.buildHttpClient(logger, Ec2ClientSettings.getClientSettings(Settings.EMPTY));
-=======
         final AwsCredentials credentials = AwsEc2ServiceImpl.buildCredentials(logger, Ec2ClientSettings.getClientSettings(Settings.EMPTY))
             .resolveCredentials();
 
@@ -171,7 +163,6 @@
         );
         assertTrue(clientOverrideConfiguration.retryPolicy().isPresent());
         assertThat(clientOverrideConfiguration.retryPolicy().get().numRetries(), is(10));
->>>>>>> 29349714
     }
 
     public void testAWSConfigurationWithAwsSettings() {
@@ -201,14 +192,6 @@
 
         // retry policy
         RetryPolicy retryPolicyConfiguration = AwsEc2ServiceImpl.buildRetryPolicy(logger, Ec2ClientSettings.getClientSettings(settings));
-<<<<<<< HEAD
-
-        assertThat(retryPolicyConfiguration.numRetries(), is(10));
-
-        // TODO: AwsEc2ServiceImpl.buildCredentials(logger, Ec2ClientSettings.getClientSettings(settings));
-        // TODO: AwsEc2ServiceImpl.buildOverrideConfiguration(logger, Ec2ClientSettings.getClientSettings(settings));
-        // TODO: AwsEc2ServiceImpl.buildHttpClient(logger, Ec2ClientSettings.getClientSettings(settings));
-=======
         assertThat(retryPolicyConfiguration.numRetries(), is(10));
 
         final AwsCredentials credentials = AwsEc2ServiceImpl.buildCredentials(logger, Ec2ClientSettings.getClientSettings(Settings.EMPTY))
@@ -223,6 +206,5 @@
         );
         assertTrue(clientOverrideConfiguration.retryPolicy().isPresent());
         assertThat(clientOverrideConfiguration.retryPolicy().get().numRetries(), is(10));
->>>>>>> 29349714
     }
 }